--- conflicted
+++ resolved
@@ -21,11 +21,7 @@
     <parent>
         <artifactId>storm</artifactId>
         <groupId>org.apache.storm</groupId>
-<<<<<<< HEAD
         <version>0.10.0-SNAPSHOT</version>
-=======
-        <version>0.9.4-SNAPSHOT</version>
->>>>>>> 1570fa7a
         <relativePath>../../pom.xml</relativePath>
     </parent>
 
