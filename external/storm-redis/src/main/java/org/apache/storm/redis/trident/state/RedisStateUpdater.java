--- conflicted
+++ resolved
@@ -24,32 +24,14 @@
 
 import java.util.Map;
 
-<<<<<<< HEAD
 public class RedisStateUpdater extends AbstractRedisStateUpdater<RedisState> {
-    public RedisStateUpdater(RedisStoreMapper storeMapper, int expireIntervalSec) {
-        super(storeMapper, expireIntervalSec);
-=======
-public class RedisStateUpdater extends BaseStateUpdater<RedisState> {
-    private static final Logger logger = LoggerFactory.getLogger(RedisState.class);
-
-    private final String redisKeyPrefix;
-    private final TupleMapper tupleMapper;
-    private int expireIntervalSec = 0;
-
-    public RedisStateUpdater(String redisKeyPrefix, TupleMapper tupleMapper) {
-        this.redisKeyPrefix = redisKeyPrefix;
-        this.tupleMapper = tupleMapper;
+    public RedisStateUpdater(RedisStoreMapper storeMapper) {
+        super(storeMapper);
     }
 
     public RedisStateUpdater withExpire(int expireIntervalSec) {
-        if (expireIntervalSec > 0) {
-            this.expireIntervalSec = expireIntervalSec;
-        } else {
-            this.expireIntervalSec = 0;
-        }
-
+        setExpireInterval(expireIntervalSec);
         return this;
->>>>>>> 0c2b3a4f
     }
 
     @Override
