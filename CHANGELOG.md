## 0.9.3-incubating
 * STORM-504: Class used by `repl` command is deprecated.
 * STORM-330: Implement storm exponential backoff stategy for netty client and curator
 * STORM-461: exit-process! does not always exit the process, but throws an exception
 * STORM-341: fix assignment sorting
 * STORM-476: external/storm-kafka: avoid NPE on null message payloads
 * STORM-424: fix error message related to kafka offsets
 * STORM-454: correct documentation in STORM-UI-REST-API.md
 * STORM-474: Reformat UI HTML code
 * STORM-447: shade/relocate packages of dependencies that are common causes of dependency conflicts
 * STORM-279: cluster.xml doesn't take in STORM_LOG_DIR values.
 * STORM-380: Kafka spout: throw RuntimeException if a leader cannot be found for a partition
 * STORM-435: Improve storm-kafka documentation
 * STORM-405: Add kafka trident state so messages can be sent to kafka topic
 * STORM-211: Add module for HDFS integration
 * STORM-337: Expose managed spout ids publicly
 * STORM-320: Support STORM_CONF_DIR environment variable to support
 * STORM-360: Add node details for Error Topology and Component pages
 * STORM-54: Per-Topology Classpath and Environment for Workers
 * STORM-355: excluding outdated netty transitively included via curator
 * STORM-183: Replacing RunTime.halt() with RunTime.exit()
 * STORM-213: Decouple In-Process ZooKeeper from LocalCluster.
 * STORM-365: Add support for Python 3 to storm command.
 * STORM-332: Enable Kryo serialization in storm-kafka
 * STORM-370: Add check for empty table before sorting dom in UI
 * STORM-359: add logviewer paging and download
 * STORM-372: Typo in storm_env.ini
 * STORM-266: Adding shell process pid and name in the log message
 * STORM-367: Storm UI REST api documentation.
 * STORM-200: Proposal for Multilang's Metrics feature
 * STORM-351: multilang python process fall into endless loop
 * STORM-375: Smarter downloading of assignments by supervisors and workers
 * STORM-328: More restrictive Config checks, strict range check within Utils.getInt()
 * STORM-381: Replace broken jquery.tablesorter.min.js to latest
 * STORM-312: add storm monitor tools to monitor throughtput interactively
 * STORM-354: Testing: allow users to pass TEST-TIMEOUT-MS as param for complete-topology
 * STORM-254: one Spout/Bolt can register metric twice with same name in different timeBucket
 * STORM-403: heartbeats-to-nimbus in supervisor-test failed due to uninten...
 * STORM-402: FileNotFoundException when using storm with apache tika
 * STORM-364: The exception time display as default timezone.
 * STORM-420: Missing quotes in storm-starter python code
 * STORM-399: Kafka Spout defaulting to latest offset when current offset is older then 100k
 * STORM-421: Memoize local hostname lookup in executor
 * STORM-414: support logging level to multilang protocol spout and bolt
 * STORM-321: Added a tool to see the current status of STORM JIRA and github pulls.
 * STORM-415: validate-launched-once in supervisor-test can not handle multiple topologies
 * STORM-155: Storm rebalancing code causes multiple topologies assigned to a single port
 * STORM-419: Updated test so sort ordering is very explicit.
 * STORM-406: Fix for reconnect logic in netty client.
 * STORM-366: Add color span to most recent error and fix ui templates.
 * STORM-369: topology summary page displays wrong order.
 * STORM-350: LMAX Disruptor 3.2.1
 * STORM-239: Allow supervisor to operate in paths with spaces in them
 * STORM-87: fail fast on ShellBolt exception
 * STORM-417: Storm UI lost table sort style when tablesorter was updated
 * STORM-396: Replace NullPointerException with IllegalArgumentExeption
 * STORM-451: Latest storm does not build due to a pom.xml error in storm-hdfs pom.xml
 * STORM-453: migrated to curator 2.5.0
 * STORM-458: sample spout uses incorrect name when connecting bolt
 * STORM-455: Report error-level messages from ShellBolt children
 * STORM-443: multilang log's loglevel protocol can cause hang
 * STORM-449: Updated ShellBolt to not exit when shutting down.
 * STORM-464: Simulated time advanced after test cluster exits causes intermittent test failures
 * STORM-463: added static version of metrics helpers for Config
 * STORM-376: Add compression to serialization
 * STORM-437: Enforce utf-8 when multilang reads from stdin
 * STORM-361: Add JSON-P support to Storm UI API
 * STORM-373: Provide Additional String substitutions for *.worker.childopts
 * STORM-274: Add support for command remoteconfvalue in storm.cmd
 * STORM-132: sort supervisor by free slot in desending order
 * STORM-472: Improve error message for non-completeable testing spouts
 * STORM-401: handle InterruptedIOException properly.
 * STORM-461: exit-process! does not always exit the process, but throws an exception instead
 * STORM-475: Storm UI pages do not use UTF-8
 * STORM-336: Logback version should be upgraded
 * STORM-386: nodejs multilang protocol implementation and examples
 * STORM-500: Add Spinner when UI is loading stats from nimbus
 * STORM-501: Missing StormSubmitter API
 * STORM-493: Workers inherit storm.conf.file/storm.options properties of their supervisor
 * STORM-498: make ZK connection timeout configurable in Kafka spout
<<<<<<< HEAD
 * STORM-508: Update DEVELOPER.md now that Storm has graduated from Incubator
=======
 * STORM-428: extracted ITuple interface
>>>>>>> 9553b148

## 0.9.2-incubating
 * STORM-66: send taskid on initial handshake
 * STORM-342: Contention in Disruptor Queue which may cause out of order or lost messages
 * STORM-338: Move towards idiomatic Clojure style 
 * STORM-335: add drpc test for removing timed out requests from queue
 * STORM-69: Storm UI Visualizations for Topologies
 * STORM-297: Performance scaling with CPU
 * STORM-244: DRPC timeout can return null instead of throwing an exception
 * STORM-63: remove timeout drpc request from its function's request queue
 * STORM-313: Remove log-level-page from logviewer
 * STORM-205: Add REST API To Storm UI
 * STORM-326: tasks send duplicate metrics
 * STORM-331: Update the Kafka dependency of storm-kafka to 0.8.1.1
 * STORM-308: Add support for config_value to {supervisor,nimbus,ui,drpc,logviewer} childopts
 * STORM-309: storm-starter Readme: windows documentation update
 * STORM-318: update storm-kafka to use apache curator-2.4.0
 * STORM-303: storm-kafka reliability improvements
 * STORM-233: Removed inline heartbeat to nimbus to avoid workers being killed when under heavy ZK load
 * STORM-267: fix package name of LoggingMetricsConsumer in storm.yaml.example
 * STORM-265: upgrade to clojure 1.5.1
 * STORM-232: ship JNI dependencies with the topology jar
 * STORM-295: Add storm configuration to define JAVA_HOME
 * STORM-138: Pluggable serialization for multilang
 * STORM-264: Removes references to the deprecated topology.optimize
 * STORM-245: implement Stream.localOrShuffle() for trident
 * STORM-317: Add SECURITY.md to release binaries
 * STORM-310: Change Twitter authentication
 * STORM-305: Create developer documentation
 * STORM-280: storm unit tests are failing on windows
 * STORM-298: Logback file does not include full path for metrics appender fileNamePattern
 * STORM-316: added validation to registermetrics to have timebucketSizeInSecs >= 1
 * STORM-315: Added progress bar when submitting topology
 * STORM-214: Windows: storm.cmd does not properly handle multiple -c arguments
 * STORM-306: Add security documentation
 * STORM-302: Fix Indentation for pom.xml in storm-dist
 * STORM-235: Registering a null metric should blow up early
 * STORM-113: making thrift usage thread safe for local cluster
 * STORM-223: use safe parsing for reading YAML
 * STORM-238: LICENSE and NOTICE files are duplicated in storm-core jar
 * STORM-276: Add support for logviewer in storm.cmd.
 * STORM-286: Use URLEncoder#encode with the encoding specified.
 * STORM-296: Storm kafka unit tests are failing on windows
 * STORM-291: upgrade http-client to 4.3.3
 * STORM-252: Upgrade curator to latest version
 * STORM-294: Commas not escaped in command line
 * STORM-287: Fix the positioning of documentation strings in clojure code
 * STORM-290: Fix a log binding conflict caused by curator dependencies
 * STORM-289: Fix Trident DRPC memory leak
 * STORM-173: Treat command line "-c" option number config values as such
 * STORM-194: Support list of strings in *.worker.childopts, handle spaces
 * STORM-288: Fixes version spelling in pom.xml
 * STORM-208: Add storm-kafka as an external module
 * STORM-285: Fix storm-core shade plugin config
 * STORM-12: reduce thread usage of netty transport
 * STORM-281: fix and issue with config parsing that could lead to leaking file descriptors
 * STORM-196: When JVM_OPTS are set, storm jar fails to detect storm.jar from environment
 * STORM-260: Fix a potential race condition with simulated time in Storm's unit tests
 * STORM-258: Update commons-io version to 2.4
 * STORM-270: don't package .clj files in release jars.
 * STORM-273: Error while running storm topologies on Windows using "storm jar"
 * STROM-247: Replace links to github resources in storm script
 * STORM-263: Update Kryo version to 2.21+
 * STORM-187: Fix Netty error "java.lang.IllegalArgumentException: timeout value is negative"
 * STORM-186: fix float secs to millis long convertion
 * STORM-70: Upgrade to ZK-3.4.5 and curator-1.3.3
 * STORM-146: Unit test regression when storm is compiled with 3.4.5 zookeeper

## 0.9.1-incubating
* Fix to prevent Nimbus from hanging if random data is sent to nimbus thrift port
* Improved support for running on Windows platforms
* Removed dependency on the `unzip` binary
* Switch build system from Leiningen to Maven
* STORM-1: Replaced 0MQ as the default transport with Netty.
* STORM-181: Nimbus now validates topology configuration when topologies are submitted (thanks d2r)
* STORM-182: Storm UI now includes tooltips to document fields (thanks d2r)
* STORM-195: `dependency-reduced-pom.xml` should be in `.gitignore`
* STORM-13: Change license on README.md
* STORM-2: Move all dependencies off of storm-specific builds
* STORM-159: Upload separate source and javadoc jars for maven use
* STORM-149: `storm jar` doesn't work on Windows

## 0.9.0.1
* Update build configuration to force compatibility with Java 1.6

## 0.9.0
* Fixed a netty client issue where sleep times for reconnection could be negative (thanks brndnmtthws)
* Fixed an issue that would cause storm-netty unit tests to fail

## 0.9.0-rc3
* Added configuration to limit ShellBolt internal _pendingWrites queue length (thanks xiaokang)
* Fixed a a netty client issue where sleep times for reconnection could be negative (thanks brndnmtthws)
* Fixed a display issue with system stats in Storm UI (thanks d2r)
* Nimbus now does worker heartbeat timeout checks as soon as heartbeats are updated (thanks d2r)
* The logviewer now determines log file location by examining the logback configuration (thanks strongh)
* Allow tick tuples to work with the system bolt (thanks xumingming)
* Add default configuration values for the netty transport and the ability to configure the number of worker threads (thanks revans2)
* Added timeout to unit tests to prevent a situation where tests would hang indefinitely (thanks d2r)
* Fixed and issue in the system bolt where local mode would not be detected accurately (thanks miofthena)

## 0.9.0-rc2 

* Fixed `storm jar` command to work properly when STORM_JAR_JVM_OPTS is not specified (thanks roadkill001)

## 0.9.0-rc1

 * All logging now done with slf4j
 * Replaced log4j logging system with logback
 * Logs are now limited to 1GB per worker (configurable via logging configuration file)
 * Build upgraded to leiningen 2.0
 * Revamped Trident spout interfaces to support more dynamic spouts, such as a spout who reads from a changing set of brokers
 * How tuples are serialized is now pluggable (thanks anfeng)
 * Added blowfish encryption based tuple serialization (thanks anfeng)
 * Have storm fall back to installed storm.yaml (thanks revans2)
 * Improve error message when Storm detects bundled storm.yaml to show the URL's for offending resources (thanks revans2)
 * Nimbus throws NotAliveException instead of FileNotFoundException from various query methods when topology is no longer alive (thanks revans2)
 * Escape HTML and Javascript appropriately in Storm UI (thanks d2r)
 * Storm's Zookeeper client now uses bounded exponential backoff strategy on failures
 * Automatically drain and log error stream of multilang subprocesses
 * Append component name to thread name of running executors so that logs are easier to read
 * Messaging system used for passing messages between workers is now pluggable (thanks anfeng)
 * Netty implementation of messaging (thanks anfeng)
 * Include topology id, worker port, and worker id in properties for worker processes, useful for logging (thanks d2r)
 * Tick tuples can now be scheduled using floating point seconds (thanks tscurtu)
 * Added log viewer daemon and links from UI to logviewers (thanks xiaokang)
 * DRPC server childopts now configurable (thanks strongh)
 * Default number of ackers to number of workers, instead of just one (thanks lyogavin)
 * Validate that Storm configs are of proper types/format/structure (thanks d2r)
 * FixedBatchSpout will now replay batches appropriately on batch failure (thanks ptgoetz)
 * Can set JAR_JVM_OPTS env variable to add jvm options when calling 'storm jar' (thanks srmelody)
 * Throw error if batch id for transaction is behind the batch id in the opaque value (thanks mrflip)
 * Sort topologies by name in UI (thanks jaked)
 * Added LoggingMetricsConsumer to log all metrics to a file, by default not enabled (thanks mrflip)
 * Add prepare(Map conf) method to TopologyValidator (thanks ankitoshniwal)
 * Bug fix: Supervisor provides full path to workers to logging config rather than relative path (thanks revans2) 
 * Bug fix: Call ReducerAggregator#init properly when used within persistentAggregate (thanks lorcan)
 * Bug fix: Set component-specific configs correctly for Trident spouts

## 0.8.3 (unreleased)

 * Revert zmq layer to not rely on multipart messages to fix issue reported by some users
 * Bug fix: Fix TransactionalMap and OpaqueMap to correctly do multiple updates to the same key in the same batch
 * Bug fix: Fix race condition between supervisor and Nimbus that could lead to stormconf.ser errors and infinite crashing of supervisor
 * Bug fix: Fix default scheduler to always reassign workers in a constrained topology when there are dead executors
 * Bug fix: Fix memory leak in Trident LRUMemoryMapState due to concurrency issue with LRUMap (thanks jasonjckn)
 * Bug fix: Properly ignore NoNodeExists exceptions when deleting old transaction states

## 0.8.2

 * Added backtype.storm.scheduler.IsolationScheduler. This lets you run topologies that are completely isolated at the machine level. Configure Nimbus to isolate certain topologies, and how many machines to give to each of those topologies, with the isolation.scheduler.machines config in Nimbus's storm.yaml. Topologies run on the cluster that are not listed there will share whatever remaining machines there are on the cluster after machines are allocated to the listed topologies.
 * Storm UI now uses nimbus.host to find Nimbus rather than always using localhost (thanks Frostman)
 * Added report-error! to Clojure DSL
 * Automatically throttle errors sent to Zookeeper/Storm UI when too many are reported in a time interval (all errors are still logged) Configured with TOPOLOGY_MAX_ERROR_REPORT_PER_INTERVAL and TOPOLOGY_ERROR_THROTTLE_INTERVAL_SECS
 * Kryo instance used for serialization can now be controlled via IKryoFactory interface and TOPOLOGY_KRYO_FACTORY config
 * Add ability to plug in custom code into Nimbus to allow/disallow topologies to be submitted via NIMBUS_TOPOLOGY_VALIDATOR config
 * Added TOPOLOGY_TRIDENT_BATCH_EMIT_INTERVAL_MILLIS config to control how often a batch can be emitted in a Trident topology. Defaults to 500 milliseconds. This is used to prevent too much load from being placed on Zookeeper in the case that batches are being processed super quickly.
 * Log any topology submissions errors in nimbus.log
 * Add static helpers in Config when using regular maps
 * Make Trident much more memory efficient during failures by immediately removing state for failed attempts when a more recent attempt is seen
 * Add ability to name portions of a Trident computation and have those names appear in the Storm UI
 * Show Nimbus and topology configurations through Storm UI (thanks rnfein)
 * Added ITupleCollection interface for TridentState's and TupleCollectionGet QueryFunction for getting the full contents of a state. MemoryMapState and LRUMemoryMapState implement this
 * Can now submit a topology in inactive state. Storm will wait to call open/prepare on the spouts/bolts until it is first activated.
 * Can now activate, deactive, rebalance, and kill topologies from the Storm UI (thanks Frostman)
 * Can now use --config option to override which yaml file from ~/.storm to use for the config (thanks tjun)
 * Redesigned the pluggable resource scheduler (INimbus, ISupervisor) interfaces to allow for much simpler integrations
 * Added prepare method to IScheduler
 * Added "throws Exception" to TestJob interface
 * Added reportError to multilang protocol and updated Python and Ruby adapters to use it (thanks Lazyshot)
 * Number tuples executed now tracked and shown in Storm UI
 * Added ReportedFailedException which causes a batch to fail without killing worker and reports the error to the UI
 * Execute latency now tracked and shown in Storm UI
 * Adding testTuple methods for easily creating Tuple instances to Testing API (thanks xumingming)
 * Trident now throws an error during construction of a topology when try to select fields that don't exist in a stream (thanks xumingming)
 * Compute the capacity of a bolt based on execute latency and #executed over last 10 minutes and display in UI
 * Storm UI displays exception instead of blank page when there's an error rendering the page (thanks Frostman)
 * Added MultiScheme interface (thanks sritchie)
 * Added MockTridentTuple for testing (thanks emblem)
 * Add whitelist methods to Cluster to allow only a subset of hosts to be revealed as available slots
 * Updated Trident Debug filter to take in an identifier to use when logging (thanks emblem)
 * Number of DRPC server worker threads now customizable (thanks xiaokang)
 * DRPC server now uses a bounded queue for requests to prevent being overloaded with requests (thanks xiaokang)
 * Add __hash__ method to all generated Python Thrift objects so that Python code can read Nimbus stats which use Thrift objects as dict keys
 * Bug fix: Fix for bug that could cause topology to hang when ZMQ blocks sending to a worker that got reassigned
 * Bug fix: Fix deadlock bug due to variant of dining philosophers problem. Spouts now use an overflow buffer to prevent blocking and guarantee that it can consume the incoming queue of acks/fails.
 * Bug fix: Fix race condition in supervisor that would lead to supervisor continuously crashing due to not finding "stormconf.ser" file for an already killed topology
 * Bug fix: bin/storm script now displays a helpful error message when an invalid command is specified
 * Bug fix: fixed NPE when emitting during emit method of Aggregator
 * Bug fix: URLs with periods in them in Storm UI now route correctly
 * Bug fix: Fix occasional cascading worker crashes due when a worker dies due to not removing connections from connection cache appropriately
  
## 0.8.1

 * Exposed Storm's unit testing facilities via the backtype.storm.Testing class. Notable functions are Testing/withLocalCluster and Testing/completeTopology (thanks xumingming)
 * Implemented pluggable spout wait strategy that is invoked when a spout emits nothing from nextTuple or when a spout hits the MAX_SPOUT_PENDING limit
 * Spouts now have a default wait strategy of a 1 millisecond sleep
 * Changed log level of "Failed message" logging to DEBUG
 * Deprecated LinearDRPCTopologyBuilder, TimeCacheMap, and transactional topologies
 * During "storm jar", whether topology is already running or not is checked before submitting jar to save time (thanks jasonjckn)
 * Added BaseMultiReducer class to Trident that provides empty implementations of prepare and cleanup
 * Added Negate builtin operation to reverse a Filter
 * Added topology.kryo.decorators config that allows functions to be plugged in to customize Kryo (thanks jasonjckn)
 * Enable message timeouts when using LocalCluster
 * Multilang subprocesses can set "need_task_ids" to false when emitting tuples to tell Storm not to send task ids back (performance optimization) (thanks barrywhart)
 * Add contains method on Tuple (thanks okapies)
 * Added ISchemableSpout interface
 * Bug fix: When an item is consumed off an internal buffer, the entry on the buffer is nulled to allow GC to happen on that data
 * Bug fix: Helper class for Trident MapStates now clear their read cache when a new commit happens, preventing updates from spilling over from a failed batch attempt to the next attempt
 * Bug fix: Fix NonTransactionalMap to take in an IBackingMap for regular values rather than TransactionalValue (thanks sjoerdmulder)
 * Bug fix: Fix NPE when no input fields given for regular Aggregator
 * Bug fix: Fix IndexOutOfBoundsExceptions when a bolt for global aggregation had a parallelism greater than 1 (possible with splitting, stateQuerying, and multiReduce)
 * Bug fix: Fix "fields size" error that would sometimes occur when splitting a stream with multiple eaches
 * Bug fix: Fix bug where a committer spout (including opaque spouts) could cause Trident batches to fail
 * Bug fix: Fix Trident bug where multiple groupings on same stream would cause tuples to be duplicated to all consumers
 * Bug fix: Fixed error when repartitioning stream twice in a row without any operations in between
 * Bug fix: Fix rare bug in supervisor where it would continuously fail to clean up workers because the worker was already partially cleaned up
 * Bug fix: Fix emitDirect in storm.py

## 0.8.0

 * Added Trident, the new high-level abstraction for intermixing high throughput, stateful stream processing with low-latency distributed querying
 * Added executor abstraction between workers and tasks. Workers = processes, executors = threads that run many tasks from the same spout or bolt.
 * Pluggable scheduler (thanks xumingming)
 * Eliminate explicit storage of task->component in Zookeeper
 * Number of workers can be dynamically changed at runtime through rebalance command and -n switch
 * Number of executors for a component can be dynamically changed at runtime through rebalance command and -e switch (multiple -e switches allowed)
 * Use worker heartbeats instead of task heartbeats (thanks xumingming)
 * UI performance for topologies with many executors/tasks much faster due to optimized usage of Zookeeper (10x improvement)
 * Added button to show/hide system stats (e.g., acker component and stream stats) from the Storm UI (thanks xumingming)
 * Stats are tracked on a per-executor basis instead of per-task basis
 * Major optimization for unreliable spouts and unanchored tuples (will use far less CPU)
 * Revamped internals of Storm to use LMAX disruptor for internal queuing. Dramatic reductions in contention and CPU usage.
 * Numerous micro-optimizations all throughout the codebase to reduce CPU usage.
 * Optimized internals of Storm to use much fewer threads - two fewer threads per spout and one fewer thread per acker.
 * Removed error method from task hooks (to be re-added at a later time)
 * Validate that subscriptions come from valid components and streams, and if it's a field grouping that the schema is correct (thanks xumingming)
 * MemoryTransactionalSpout now works in cluster mode
 * Only track errors on a component by component basis to reduce the amount stored in zookeeper (to speed up UI). A side effect of this change is the removal of the task page in the UI.
 * Add TOPOLOGY-TICK-TUPLE-FREQ-SECS config to have Storm automatically send "tick" tuples to a bolt's execute method coming from the __system component and __tick stream at the configured frequency. Meant to be used as a component-specific configuration.
 * Upgrade Kryo to v2.17
 * Tuple is now an interface and is much cleaner. The Clojure DSL helpers have been moved to TupleImpl
 * Added shared worker resources. Storm provides a shared ExecutorService thread pool by default. The number of threads in the pool can be configured with topology.worker.shared.thread.pool.size
 * Improve CustomStreamGrouping interface to make it more flexible by providing more information
 * Enhanced INimbus interface to allow for forced schedulers and better integration with global scheduler
 * Added assigned method to ISupervisor so it knows exactly what's running and not running
 * Custom serializers can now have one of four constructors: (), (Kryo), (Class), or (Kryo, Class)
 * Disallow ":", ".", and "\" from topology names
 * Errors in multilang subprocesses that go to stderr will be captured and logged to the worker logs (thanks vinodc)
 * Workers detect and warn for missing outbound connections from assignment, drop messages for which there's no outbound connection
 * Zookeeper connection timeout is now configurable (via storm.zookeeper.connection.timeout config)
 * Storm is now less aggressive about halting process when there are Zookeeper errors, preferring to wait until client calls return exceptions.
 * Can configure Zookeeper authentication for Storm's Zookeeper clients via "storm.zookeeper.auth.scheme" and "storm.zookeeper.auth.payload" configs
 * Supervisors only download code for topologies assigned to them
 * Include task id information in task hooks (thanks velvia)
 * Use execvp to spawn daemons (replaces the python launcher process) (thanks ept)
 * Expanded INimbus/ISupervisor interfaces to provide more information (used in Storm/Mesos integration)
 * Bug fix: Realize task ids when worker heartbeats to supervisor. Some users were hitting deserialization problems here in very rare cases (thanks herberteuler)
 * Bug fix: Fix bug where a topology's status would get corrupted to true if nimbus is restarted while status is rebalancing

## 0.7.4

 * Bug fix: Disallow slashes in topology names since it causes Nimbus to break by affecting local filesystem and zookeeper paths
 * Bug fix: Prevent slow loading tasks from causing worker timeouts by launching the heartbeat thread before tasks are loaded

## 0.7.3

 * Changed debug level of "Failed message" logging to DEBUG
 * Bug fix: Fixed critical regression in 0.7.2 that could cause workers to timeout to the supervisors or to Nimbus. 0.7.2 moved all system tasks to the same thread, so if one took a long time it would block the other critical tasks. Now different system tasks run on different threads.

## 0.7.2

NOTE: The change from 0.7.0 in which OutputCollector no longer assumes immutable inputs has been reverted to support optimized sending of tuples to colocated tasks

 * Messages sent to colocated tasks are sent in-memory, skipping serialization (useful in conjunction with localOrShuffle grouping) (thanks xumingming)
 * Upgrade to Clojure 1.4 (thanks sorenmacbeth)
 * Exposed INimbus and ISupervisor interfaces for running Storm on different resource frameworks (like Mesos).
 * Can override the hostname that supervisors report using "storm.local.hostname" config.
 * Make request timeout within DRPC server configurable via "drpc.request.timeout.secs"
 * Added "storm list" command to show running topologies at the command line (thanks xumingming)
 * Storm UI displays the release version (thanks xumingming)
 * Added reportError to BasicOutputCollector
 * Added reportError to BatchOutputCollector
 * Added close method to OpaqueTransactionalSpout coordinator
 * Added "storm dev-zookeeper" command for launching a local zookeeper server. Useful for testing a one node Storm cluster locally. Zookeeper dir configured with "dev.zookeeper.path"
 * Use new style classes for Python multilang adapter (thanks hellp)
 * Added "storm version" command
 * Heavily refactored and simplified the supervisor and worker code
 * Improved error message when duplicate config files found on classpath
 * Print the host and port of Nimbus when using the storm command line client
 * Include as much of currently read output as possible when pipe to subprocess is broken in multilang components
 * Lower supervisor worker start timeout to 120 seconds
 * More debug logging in supervisor
 * "nohup" no longer used by supervisor to launch workers (unnecessary)
 * Throw helpful error message if StormSubmitter used without using storm client script
 * Add Values class as a default serialization
 * Bug fix: give absolute piddir to subprocesses (so that relative paths can be used for storm local dir)
 * Bug fix: Fixed critical bug in transactional topologies where a batch would be considered successful even if the batch didn't finish
 * Bug fix: Fixed critical bug in opaque transactional topologies that would lead to duplicate messages when using pipelining
 * Bug fix: Workers will now die properly if a ShellBolt subprocess dies (thanks tomo)
 * Bug fix: Hide the BasicOutputCollector#getOutputter method, since it shouldn't be a publicly available method
 * Bug fix: Zookeeper in local mode now always gets an unused port. This will eliminate conflicts with other local mode processes or other Zookeeper instances on a local machine. (thanks xumingming)
 * Bug fix: Fixed NPE in CoordinatedBolt it tuples emitted, acked, or failed for a request id that has already timed out. (thanks xumingming)
 * Bug fix: UI no longer errors for topologies with no assigned tasks (thanks xumingming)
 * Bug fix: emitDirect on SpoutOutputCollector now works
 * Bug fix: Fixed NPE when giving null parallelism hint for spout in TransactionalTopologyBuilder (thanks xumingming)

## 0.7.1

 * Implemented shell spout (thanks tomo)
 * Shell bolts can now asynchronously emit/ack messages (thanks tomo)
 * Added hooks for when a tuple is emitted, acked, or failed in bolts or spouts.
 * Added activate and deactivate lifecycle methods on spouts. Spouts start off deactivated.
 * Added isReady method to ITransactionalSpout$Coordinator to give the ability to delay the creation of new batches
 * Generalized CustomStreamGrouping to return the target tasks rather than the indices. Also parameterized custom groupings with TopologyContext. (not backwards compatible)
 * Added localOrShuffle grouping that will send to tasks in the same worker process if possible, or do a shuffle grouping otherwise.
 * Removed parameter from TopologyContext#maxTopologyMessageTimeout (simplification).
 * Storm now automatically sets TOPOLOGY_NAME in the config passed to the bolts and spouts to the name of the topology.
 * Added TOPOLOGY_AUTO_TASK_HOOKS config to automatically add hooks into every spout/bolt for the topology.
 * Added ability to override configs at the command line. These config definitions have the highest priority.
 * Error thrown if invalid (not json-serializable) topology conf used.
 * bin/storm script can now be symlinked (thanks gabrielgrant)
 * Socket timeout for DRPCClient is now configurable
 * Added getThisWorkerPort() method to TopologyContext
 * Added better error checking in Fields (thanks git2samus)
 * Improved Clojure DSL to allow destructuring in bolt/spout methods
 * Added Nimbus stats methods to LocalCluster (thanks KasperMadsen)
 * Added rebalance, activate, deactivate, and killTopologyWithOpts methods to LocalCluster
 * Added custom stream groupings to LinearDRPC API
 * Simplify multilang protocol to use json for all messages (thanks tomoj)
 * Bug fix: Fixed string encoding in ShellBolt protocol to be UTF-8 (thanks nicoo)
 * Bug fix: Fixed race condition in FeederSpout that could lead to dropped messages
 * Bug fix: Quoted arguments with spaces now work properly with storm client script
 * Bug fix: Workers start properly when topology name has spaces
 * Bug fix: UI works properly when there are spaces in topology or spout/bolt names (thanks xiaokang)
 * Bug fix: Tuple$Seq now returns correct count (thanks travisfw)

## 0.7.0

 * Transactional topologies: a new higher level abstraction that enables exactly-once messaging semantics for most computations. Documented on the wiki.
 * Component-specific configurations: Can now set configurations on a per-spout or per-bolt basis. 
 * New batch bolt abstraction that simplifies the processing of batches in DRPC or transactional topologies. A new batch bolt is created per batch and they are automatically cleaned up.
 * Introduction of base classes for various bolt and spout types. These base classes are in the backtype.storm.topology.base package and provide empty implementations for commonly unused methods
 * CoordinatedBolt generalized to handle non-linear topologies. This will make it easy to implement a non-linear DRPC topology abstraction.
 * Can customize the JVM options for Storm UI with new ui.childopts config
 * BigIntegers are now serializable by default
 * All bolts/spouts now emit a system stream (id "__system"). Currently it only emits startup events, but may emit other events in the future.
 * Optimized tuple trees for batch processing in DRPC and transactional topologies. Only the coordination tuples are anchored. OutputCollector#fail still works because CoordinatedBolt will propagate the fail to all other tuples in the batch. 
 * CoordinatedBolt moved to backtype.storm.coordination package
 * Clojure test framework significantly more composable
 * Massive internal refactorings and simplifications, including changes to the Thrift definition for storm topologies.
 * Optimized acking system. Bolts with zero or more than one consumer used to send an additional ack message. Now those are no longer sent.
 * Changed interface of CustomStreamGrouping to receive a List<Object> rather than a Tuple.
 * Added "storm.zookeeper.retry.times" and "storm.zookeeper.retry.interval" configs (thanks killme2008)
 * Added "storm help" and "storm help {cmd}" to storm script (thanks kachayev)
 * Logging now always goes to logs/ in the Storm directory, regardless of where you launched the daemon (thanks haitaoyao)
 * Improved Clojure DSL: can emit maps and Tuples implement the appropriate interfaces to integrate with Clojure's seq functions (thanks schleyfox)
 * Added "ui.childopts" config (thanks ddillinger)
 * Bug fix: OutputCollector no longer assumes immutable inputs [NOTE: this was reverted in 0.7.2 because it conflicts with sending tuples to colocated tasks without serialization]
 * Bug fix: DRPC topologies now throw a proper error when no DRPC servers are configured instead of NPE (thanks danharvey)
 * Bug fix: Fix local mode so multiple topologies can be run on one LocalCluster
 * Bug fix: "storm supervisor" now uses supervisor.childopts instead of nimbus.childopts (thanks ddillinger)
 * Bug fix: supervisor.childopts and nimbus.childopts can now contain whitespace. Previously only the first token was taken from the string
 * Bug fix: Make TopologyContext "getThisTaskIndex" and "getComponentTasks" consistent
 * Bug fix: Fix NoNodeException that would pop up with task heartbeating under heavy load
 * Bug fix: Catch InterruptedExceptions appropriately in local mode so shutdown always works properly

## 0.6.2

 * Automatically delete old files in Nimbus's inbox. Configurable with "nimbus.cleanup.inbox.freq.secs" and "nimbus.inbox.jar.expiration.secs"
 * Redirect System.out and System.err to log4j
 * Added "topology.worker.child.opts" config, for topology-configurable worker options.
 * Use Netflix's Curator library for Zookeeper communication. Workers now reconnect to Zookeeper rather than crash when there's a disconnection.
 * Bug fix: DRPC server no longer hangs with too many concurrent requests. DPRC server now requires two ports: "drpc.port" and "drpc.invocations.port"
 * Bug fix: Multilang resources are now extracted from the relevant jar on the classpath when appropriate. Previously an error would be thrown if the resources/ dir was in a jar in local mode.
 * Bug fix: Fix race condition in unit testing where time simulation fails to detect that Storm cluster is waiting due to threads that are not alive
 * Bug fix: Fix deadlock in Nimbus that could be triggered by a kill command.

## 0.6.1

 * storm client "activate" and "deactivate" commands
 * storm client "rebalance" command
 * Nimbus will automatically detect and cleanup corrupt topologies (this would previously give an error of the form "file storm...ser cannot be found").
 * "storm" client will not run unless it's being used from a release. 
 * Topology jar path now passed in using a java property rather than an environment variable.
 * LD\_LIBRARY\_PATH environment variable is now set on worker processes appropriately.
 * Replaced jvyaml with snakeyaml. UTF-8 YAML files should now work properly. 
 * Upgraded httpclient, httpcore, and commons-codec dependencies.

## 0.6.0

 * New serialization system based on Kryo
 * Component and stream ids are now strings
 * Pluggable stream groupings
 * Storm now chooses an unused port for Zookeeper in local mode instead of crashing when 2181 was in use.
 * Better support for defining topologies in non-JVM languages. The Thrift structure for topologies now allows you to specify components using a Java class name and a list of arguments to that class's constructor.
 * Bug fix: errors during the preparation phase of spouts or bolts will be reported to the Storm UI 
 * Bug fix: Fixed bugs related to LinearDRPC topologies where the last bolt implements FinishedCallback 
 * Bug fix: String greater than 64K will now serialize properly 
 * Generalized type of anchors in OutputCollector methods to Collection from List. 
 * Improved logging throughout.
 * In the "worker.childopts" config, %ID% will be replaced by the worker port. 
 * Significant internal refactorings to clean up the codebase. 

## 0.5.4

 * LinearDRPCTopologyBuilder, a polished DRPC implementation, 
 * Improved custom serialization support. no longer need to provide "token" ids. 
 * Fallback on Java serialization by default. Can be turned off by setting "topology.fall.back.on.java.serialization" to false. 
 * Improved "storm kill" command. Can override the wait time with "-w" flag.
 * Display topology status in Storm UI
 * Changed Thrift namespace to avoid conflicts
 * Better error messages throughout
 * Storm UI port is configurable through "ui.port" 
 * Minor improvements to Clojure DSL 

## 0.5.3

 * Nimbus and supervisor daemons can now share a local dir. 
 * Greatly improved Clojure DSL for creating topologies.
 * Increased the default timeouts for startup of workers and tasks.
 * Added the commands "localconfvalue", "remoteconfvalue", and "repl" to the storm script.
 * Better error message when "storm jar" can't find the nimbus host in the configuration. 

## 0.5.2

 * No longer need any native dependencies to run Storm in local mode. Storm now uses a pure Java messaging system in local mode
 * Fixed logging configurations so that logging is no longer suppressed when including the Storm release jars on the classpath in local mode. 

## 0.5.1

 * Changed ISerialization's "accept" interface to not annotate the Class with the generic type
 * Made Config class implement Map and added helper methods for setting common configs
 
## 0.5.0
 
 * Initial release!<|MERGE_RESOLUTION|>--- conflicted
+++ resolved
@@ -78,11 +78,8 @@
  * STORM-501: Missing StormSubmitter API
  * STORM-493: Workers inherit storm.conf.file/storm.options properties of their supervisor
  * STORM-498: make ZK connection timeout configurable in Kafka spout
-<<<<<<< HEAD
+ * STORM-428: extracted ITuple interface
  * STORM-508: Update DEVELOPER.md now that Storm has graduated from Incubator
-=======
- * STORM-428: extracted ITuple interface
->>>>>>> 9553b148
 
 ## 0.9.2-incubating
  * STORM-66: send taskid on initial handshake
