--- conflicted
+++ resolved
@@ -837,10 +837,5 @@
           (StormCommon/getStormId (:storm-cluster-state cluster) "topology1"))
         (validate-launched-once (:launched changed)
           {"sup1" [3 4]}
-<<<<<<< HEAD
           (StormCommon/getStormId (:storm-cluster-state cluster) "topology2"))
         )))
-=======
-          (get-storm-id (:storm-cluster-state cluster) "topology2"))
-        )))
->>>>>>> 672c8951
