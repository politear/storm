;; Licensed to the Apache Software Foundation (ASF) under one
;; or more contributor license agreements.  See the NOTICE file
;; distributed with this work for additional information
;; regarding copyright ownership.  The ASF licenses this file
;; to you under the Apache License, Version 2.0 (the
;; "License"); you may not use this file except in compliance
;; with the License.  You may obtain a copy of the License at
;;
;; http://www.apache.org/licenses/LICENSE-2.0
;;
;; Unless required by applicable law or agreed to in writing, software
;; distributed under the License is distributed on an "AS IS" BASIS,
;; WITHOUT WARRANTIES OR CONDITIONS OF ANY KIND, either express or implied.
;; See the License for the specific language governing permissions and
;; limitations under the License.
(ns backtype.storm.supervisor-test
  (:use [clojure test])
  (:require [clojure [string :as string]])
  (:import [backtype.storm.testing TestWordCounter TestWordSpout TestGlobalCount TestAggregatesCounter])
  (:use [backtype.storm bootstrap config testing])
  (:use [backtype.storm.daemon common])
  (:require [backtype.storm.daemon [worker :as worker] [supervisor :as supervisor]])
  (:use [conjure core])
  )

(bootstrap)


(defn worker-assignment
  "Return [storm-id executors]"
  [cluster supervisor-id port]
  (let [state (:storm-cluster-state cluster)
        slot-assigns (for [storm-id (.assignments state nil)]
                        (let [executors (-> (.assignment-info state storm-id nil)
                                        :executor->node+port
                                        reverse-map
                                        (get [supervisor-id port] ))]
                          (when executors [storm-id executors])
                          ))
        ret (find-first not-nil? slot-assigns)]
    (when-not ret
      (throw-runtime "Could not find assignment for worker"))
    ret
    ))

(defn heartbeat-worker [supervisor port storm-id executors]
  (let [conf (.get-conf supervisor)]
    (worker/do-heartbeat {:conf conf
                          :port port
                          :storm-id storm-id
                          :executors executors
                          :worker-id (find-worker-id conf port)})))

(defn heartbeat-workers [cluster supervisor-id ports]
  (let [sup (get-supervisor cluster supervisor-id)]
    (doseq [p ports]
      (let [[storm-id executors] (worker-assignment cluster supervisor-id p)]
        (heartbeat-worker sup p storm-id executors)
        ))))

(defn validate-launched-once [launched supervisor->ports storm-id]
  (let [counts (map count (vals launched))
        launched-supervisor->ports (apply merge-with set/union
                                          (for [[[s p] sids] launched
                                                :when (some #(= % storm-id) sids)]
                                            {s #{p}}))
        supervisor->ports (map-val set supervisor->ports)]
    (is (every? (partial = 1) counts))
    (is (= launched-supervisor->ports supervisor->ports))
    ))

(deftest launches-assignment
  (with-simulated-time-local-cluster [cluster :supervisors 0
    :daemon-conf {NIMBUS-REASSIGN false
                  SUPERVISOR-WORKER-START-TIMEOUT-SECS 5
                  SUPERVISOR-WORKER-TIMEOUT-SECS 15
                  SUPERVISOR-MONITOR-FREQUENCY-SECS 3}]
    (letlocals
      (bind topology (thrift/mk-topology
                       {"1" (thrift/mk-spout-spec (TestPlannerSpout. true) :parallelism-hint 4)}
                       {}))
      (bind sup1 (add-supervisor cluster :id "sup1" :ports [1 2 3 4]))
      (bind changed (capture-changed-workers
                        (submit-mocked-assignment
                          (:nimbus cluster)
                          "test"
                          {TOPOLOGY-WORKERS 3}
                          topology
                          {1 "1"
                           2 "1"
                           3 "1"
                           4 "1"}
                          {[1] ["sup1" 1]
                           [2] ["sup1" 2]
                           [3] ["sup1" 3]
                           [4] ["sup1" 3]
                           })
                        (advance-cluster-time cluster 2)
                        (heartbeat-workers cluster "sup1" [1 2 3])
                        (advance-cluster-time cluster 10)))
      (bind storm-id (get-storm-id (:storm-cluster-state cluster) "test"))
      (is (empty? (:shutdown changed)))
      (validate-launched-once (:launched changed) {"sup1" [1 2 3]} storm-id)
      (bind changed (capture-changed-workers
                        (doseq [i (range 10)]
                          (heartbeat-workers cluster "sup1" [1 2 3])
                          (advance-cluster-time cluster 10))
                        ))
      (is (empty? (:shutdown changed)))
      (is (empty? (:launched changed)))
      (bind changed (capture-changed-workers
                      (heartbeat-workers cluster "sup1" [1 2])
                      (advance-cluster-time cluster 10)
                      ))
      (validate-launched-once (:launched changed) {"sup1" [3]} storm-id)
      (is (= {["sup1" 3] 1} (:shutdown changed)))
      )))

(deftest test-multiple-active-storms-multiple-supervisors
  (with-simulated-time-local-cluster [cluster :supervisors 0
    :daemon-conf {NIMBUS-REASSIGN false
                  SUPERVISOR-WORKER-START-TIMEOUT-SECS 5
                  SUPERVISOR-WORKER-TIMEOUT-SECS 15
                  SUPERVISOR-MONITOR-FREQUENCY-SECS 3}]
    (letlocals
      (bind topology (thrift/mk-topology
                       {"1" (thrift/mk-spout-spec (TestPlannerSpout. true) :parallelism-hint 4)}
                       {}))
      (bind topology2 (thrift/mk-topology
                       {"1" (thrift/mk-spout-spec (TestPlannerSpout. true) :parallelism-hint 3)}
                       {}))
      (bind sup1 (add-supervisor cluster :id "sup1" :ports [1 2 3 4]))
      (bind sup2 (add-supervisor cluster :id "sup2" :ports [1 2]))
      (bind changed (capture-changed-workers
                        (submit-mocked-assignment
                          (:nimbus cluster)
                          "test"
                          {TOPOLOGY-WORKERS 3 TOPOLOGY-MESSAGE-TIMEOUT-SECS 40}
                          topology
                          {1 "1"
                           2 "1"
                           3 "1"
                           4 "1"}
                          {[1] ["sup1" 1]
                           [2] ["sup1" 2]
                           [3] ["sup2" 1]
                           [4] ["sup2" 1]
                           })
                        (advance-cluster-time cluster 2)
                        (heartbeat-workers cluster "sup1" [1 2])
                        (heartbeat-workers cluster "sup2" [1])
                        ))
      (bind storm-id (get-storm-id (:storm-cluster-state cluster) "test"))
      (is (empty? (:shutdown changed)))
      (validate-launched-once (:launched changed) {"sup1" [1 2] "sup2" [1]} storm-id)
      (bind changed (capture-changed-workers
                        (submit-mocked-assignment
                          (:nimbus cluster)
                          "test2"
                          {TOPOLOGY-WORKERS 2}
                          topology2
                          {1 "1"
                           2 "1"
                           3 "1"}
                          {[1] ["sup1" 3]
                           [2] ["sup1" 3]
                           [3] ["sup2" 2]
                           })
                        (advance-cluster-time cluster 2)
                        (heartbeat-workers cluster "sup1" [3])
                        (heartbeat-workers cluster "sup2" [2])
                        ))
      (bind storm-id2 (get-storm-id (:storm-cluster-state cluster) "test2"))
      (is (empty? (:shutdown changed)))
      (validate-launched-once (:launched changed) {"sup1" [3] "sup2" [2]} storm-id2)
      (bind changed (capture-changed-workers
        (.killTopology (:nimbus cluster) "test")
        (doseq [i (range 4)]
          (advance-cluster-time cluster 8)
          (heartbeat-workers cluster "sup1" [1 2 3])
          (heartbeat-workers cluster "sup2" [1 2])
          )))
      (is (empty? (:shutdown changed)))
      (is (empty? (:launched changed)))
      (bind changed (capture-changed-workers
        (advance-cluster-time cluster 12)
        ))
      (is (empty? (:launched changed)))
      (is (= {["sup1" 1] 1 ["sup1" 2] 1 ["sup2" 1] 1} (:shutdown changed)))
      (bind changed (capture-changed-workers
        (doseq [i (range 10)]
          (heartbeat-workers cluster "sup1" [3])
          (heartbeat-workers cluster "sup2" [2])
          (advance-cluster-time cluster 10)
          )))
      (is (empty? (:shutdown changed)))
      (is (empty? (:launched changed)))
      ;; TODO check that downloaded code is cleaned up only for the one storm
      )))

(defn get-heartbeat [cluster supervisor-id]
  (.supervisor-info (:storm-cluster-state cluster) supervisor-id))

(defn check-heartbeat [cluster supervisor-id within-secs]
  (let [hb (get-heartbeat cluster supervisor-id)
        time-secs (:time-secs hb)
        now (current-time-secs)
        delta (- now time-secs)]
    (is (>= delta 0))
    (is (<= delta within-secs))
    ))

(deftest heartbeats-to-nimbus
  (with-simulated-time-local-cluster [cluster :supervisors 0
    :daemon-conf {SUPERVISOR-WORKER-START-TIMEOUT-SECS 15
                  SUPERVISOR-HEARTBEAT-FREQUENCY-SECS 3}]
    (letlocals
      (bind sup1 (add-supervisor cluster :id "sup" :ports [5 6 7]))
      (advance-cluster-time cluster 4)
      (bind hb (get-heartbeat cluster "sup"))
      (is (= #{5 6 7} (set (:meta hb))))
      (check-heartbeat cluster "sup" 3)
      (advance-cluster-time cluster 3)
      (check-heartbeat cluster "sup" 3)
      (advance-cluster-time cluster 3)
      (check-heartbeat cluster "sup" 3)
      (advance-cluster-time cluster 15)
      (check-heartbeat cluster "sup" 3)
      (bind topology (thrift/mk-topology
                       {"1" (thrift/mk-spout-spec (TestPlannerSpout. true) :parallelism-hint 4)}
                       {}))
      ;; prevent them from launching by capturing them
      (capture-changed-workers
       (submit-local-topology (:nimbus cluster) "test" {TOPOLOGY-WORKERS 2} topology)
       (advance-cluster-time cluster 3)
       (check-heartbeat cluster "sup" 3)
       (advance-cluster-time cluster 3)
       (check-heartbeat cluster "sup" 3)
       (advance-cluster-time cluster 3)
       (check-heartbeat cluster "sup" 3)
       (advance-cluster-time cluster 20)
       (check-heartbeat cluster "sup" 3))
      )))

(deftest test-worker-launch-command
  (testing "*.worker.childopts configuration"
    (let [mock-port "42"
          mock-storm-id "fake-storm-id"
          mock-worker-id "fake-worker-id"
          mock-cp "/base:/stormjar.jar"
          exp-args-fn (fn [opts topo-opts classpath]
                       (concat [(supervisor/java-cmd) "-server"]
                               opts
                               topo-opts
                               ["-Djava.library.path="
                                (str "-Dlogfile.name=worker-" mock-port ".log")
                                "-Dstorm.home="
                                "-Dstorm.log.dir=/logs"
                                "-Dlogback.configurationFile=/logback/cluster.xml"
                                (str "-Dstorm.id=" mock-storm-id)
                                (str "-Dworker.id=" mock-worker-id)
                                (str "-Dworker.port=" mock-port)
                                "-cp" classpath
                                "backtype.storm.daemon.worker"
                                mock-storm-id
                                mock-port
                                mock-worker-id]))]
      (testing "testing *.worker.childopts as strings with extra spaces"
        (let [string-opts "-Dfoo=bar  -Xmx1024m"
              topo-string-opts "-Dkau=aux   -Xmx2048m"
              exp-args (exp-args-fn ["-Dfoo=bar" "-Xmx1024m"]
                                    ["-Dkau=aux" "-Xmx2048m"]
                                    mock-cp)
              mock-supervisor {:conf {STORM-CLUSTER-MODE :distributed
                                      WORKER-CHILDOPTS string-opts}}]
          (stubbing [read-supervisor-storm-conf {TOPOLOGY-WORKER-CHILDOPTS
                                                   topo-string-opts}
                     add-to-classpath mock-cp
                     supervisor-stormdist-root nil
                     supervisor/jlp nil
                     launch-process nil]
            (supervisor/launch-worker mock-supervisor
                                      mock-storm-id
                                      mock-port
                                      mock-worker-id)
            (verify-first-call-args-for-indices launch-process
                                                [0]
                                                exp-args))))
      (testing "testing *.worker.childopts as list of strings, with spaces in values"
        (let [list-opts '("-Dopt1='this has a space in it'" "-Xmx1024m")
              topo-list-opts '("-Dopt2='val with spaces'" "-Xmx2048m")
              exp-args (exp-args-fn list-opts topo-list-opts mock-cp)
              mock-supervisor {:conf {STORM-CLUSTER-MODE :distributed
                                      WORKER-CHILDOPTS list-opts}}]
          (stubbing [read-supervisor-storm-conf {TOPOLOGY-WORKER-CHILDOPTS
                                                   topo-list-opts}
                     add-to-classpath mock-cp
                     supervisor-stormdist-root nil
                     supervisor/jlp nil
                     launch-process nil]
            (supervisor/launch-worker mock-supervisor
                                      mock-storm-id
                                      mock-port
                                      mock-worker-id)
            (verify-first-call-args-for-indices launch-process
                                                [0]
                                                exp-args))))
      (testing "testing topology.classpath is added to classpath"
        (let [topo-cp "/any/path"
              exp-args (exp-args-fn [] [] (add-to-classpath mock-cp [topo-cp]))
              mock-supervisor {:conf {STORM-CLUSTER-MODE :distributed}}]
          (stubbing [read-supervisor-storm-conf {TOPOLOGY-CLASSPATH topo-cp}
                     supervisor-stormdist-root nil
                     supervisor/jlp nil
                     launch-process nil
                     current-classpath "/base"]
                    (supervisor/launch-worker mock-supervisor
                                              mock-storm-id
                                              mock-port
                                              mock-worker-id)
                    (verify-first-call-args-for-indices launch-process
                                                        [0]
                                                        exp-args))))
      (testing "testing topology.environment is added to environment for worker launch"
        (let [topo-env {"THISVAR" "somevalue" "THATVAR" "someothervalue"}
              exp-args (exp-args-fn [] [] mock-cp)
              mock-supervisor {:conf {STORM-CLUSTER-MODE :distributed}}]
          (stubbing [read-supervisor-storm-conf {TOPOLOGY-ENVIRONMENT topo-env}
                     supervisor-stormdist-root nil
                     supervisor/jlp nil
                     launch-process nil
                     current-classpath "/base"]
                    (supervisor/launch-worker mock-supervisor
                                              mock-storm-id
                                              mock-port
                                              mock-worker-id)
                    (verify-first-call-args-for-indices launch-process
                                                        [2]
                                                        (merge topo-env {"LD_LIBRARY_PATH" nil}))))))))

(deftest test-workers-go-bananas
  ;; test that multiple workers are started for a port, and test that
  ;; supervisor shuts down propertly (doesn't shutdown the most
  ;; recently launched one, checks heartbeats correctly, etc.)
  )

(deftest downloads-code
  )

(deftest test-stateless
  )

(deftest cleans-up-on-unassign
  ;; TODO just do reassign, and check that cleans up worker states after killing but doesn't get rid of downloaded code
<<<<<<< HEAD
  )
=======
  )

(deftest test-retry-read-assignments
  (with-simulated-time-local-cluster [cluster
                                      :supervisors 0
                                      :ports-per-supervisor 2
                                      :daemon-conf {NIMBUS-REASSIGN false
                                                    NIMBUS-MONITOR-FREQ-SECS 10
                                                    TOPOLOGY-MESSAGE-TIMEOUT-SECS 30
                                                    TOPOLOGY-ACKER-EXECUTORS 0}]
    (letlocals
     (bind sup1 (add-supervisor cluster :id "sup1" :ports [1 2 3 4]))
     (bind topology1 (thrift/mk-topology
                      {"1" (thrift/mk-spout-spec (TestPlannerSpout. true) :parallelism-hint 2)}
                      {}))
     (bind topology2 (thrift/mk-topology
                      {"1" (thrift/mk-spout-spec (TestPlannerSpout. true) :parallelism-hint 2)}
                      {}))
     (bind state (:storm-cluster-state cluster))
     (bind changed (capture-changed-workers
                    (submit-mocked-assignment
                     (:nimbus cluster)
                     "topology1"
                     {TOPOLOGY-WORKERS 2}
                     topology1
                     {1 "1"
                      2 "1"}
                     {[1] ["sup1" 1]
                      [2] ["sup1" 2]
                      })
                    (submit-mocked-assignment
                     (:nimbus cluster)
                     "topology2"
                     {TOPOLOGY-WORKERS 2}
                     topology2
                     {1 "1"
                      2 "1"}
                     {[1] ["sup1" 1]
                      [2] ["sup1" 2]
                      })
                    (advance-cluster-time cluster 10)
                    ))
     (is (empty? (:launched changed)))
     (bind options (RebalanceOptions.))
     (.set_wait_secs options 0)
     (bind changed (capture-changed-workers
                    (.rebalance (:nimbus cluster) "topology2" options)
                    (advance-cluster-time cluster 10)
                    (heartbeat-workers cluster "sup1" [1 2 3 4])
                    (advance-cluster-time cluster 10)
                    ))
     (validate-launched-once (:launched changed)
                             {"sup1" [1 2]}
                             (get-storm-id (:storm-cluster-state cluster) "topology1"))
     (validate-launched-once (:launched changed)
                             {"sup1" [3 4]}
                             (get-storm-id (:storm-cluster-state cluster) "topology2"))
     )))
>>>>>>> b2a8a77c
<|MERGE_RESOLUTION|>--- conflicted
+++ resolved
@@ -352,9 +352,6 @@
 
 (deftest cleans-up-on-unassign
   ;; TODO just do reassign, and check that cleans up worker states after killing but doesn't get rid of downloaded code
-<<<<<<< HEAD
-  )
-=======
   )
 
 (deftest test-retry-read-assignments
@@ -412,5 +409,4 @@
      (validate-launched-once (:launched changed)
                              {"sup1" [3 4]}
                              (get-storm-id (:storm-cluster-state cluster) "topology2"))
-     )))
->>>>>>> b2a8a77c
+     )))