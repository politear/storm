/**
 * Licensed to the Apache Software Foundation (ASF) under one
 * or more contributor license agreements.  See the NOTICE file
 * distributed with this work for additional information
 * regarding copyright ownership.  The ASF licenses this file
 * to you under the Apache License, Version 2.0 (the
 * "License"); you may not use this file except in compliance
 * with the License.  You may obtain a copy of the License at
 *
 * http://www.apache.org/licenses/LICENSE-2.0
 *
 * Unless required by applicable law or agreed to in writing, software
 * distributed under the License is distributed on an "AS IS" BASIS,
 * WITHOUT WARRANTIES OR CONDITIONS OF ANY KIND, either express or implied.
 * See the License for the specific language governing permissions and
 * limitations under the License.
 */
package backtype.storm;

import backtype.storm.serialization.IKryoDecorator;
import backtype.storm.serialization.IKryoFactory;
import backtype.storm.utils.Utils;
import com.esotericsoftware.kryo.Serializer;
import java.util.ArrayList;
import java.util.HashMap;
import java.util.List;
import java.util.Map;

/**
 * Topology configs are specified as a plain old map. This class provides a
 * convenient way to create a topology config map by providing setter methods for
 * all the configs that can be set. It also makes it easier to do things like add
 * serializations.
 *
 * <p>This class also provides constants for all the configurations possible on
 * a Storm cluster and Storm topology. Each constant is paired with a schema
 * that defines the validity criterion of the corresponding field. Default
 * values for these configs can be found in defaults.yaml.</p>
 *
 * <p>Note that you may put other configurations in any of the configs. Storm
 * will ignore anything it doesn't recognize, but your topologies are free to make
 * use of them by reading them in the prepare method of Bolts or the open method of
 * Spouts.</p>
 */
public class Config extends HashMap<String, Object> {
    /**
     * This is part of a temporary workaround to a ZK bug, it is the 'scheme:acl' for
     * the user Nimbus and Supervisors use to authenticate with ZK.
     */
    public static final String STORM_ZOOKEEPER_SUPERACL = "storm.zookeeper.superACL";
    public static final Object STORM_ZOOKEEPER_SUPERACL_SCHEMA = String.class;

    /**
     * The transporter for communication among Storm tasks
     */
    public static final String STORM_MESSAGING_TRANSPORT = "storm.messaging.transport";
    public static final Object STORM_MESSAGING_TRANSPORT_SCHEMA = String.class;

    /**
     * Netty based messaging: The buffer size for send/recv buffer
     */
<<<<<<< HEAD
    public static final String STORM_MESSAGING_NETTY_BUFFER_SIZE = "storm.messaging.netty.buffer_size";
    public static final Object STORM_MESSAGING_NETTY_BUFFER_SIZE_SCHEMA = Number.class;
=======
    public static final String STORM_MESSAGING_NETTY_BUFFER_SIZE = "storm.messaging.netty.buffer_size"; 
    public static final Object STORM_MESSAGING_NETTY_BUFFER_SIZE_SCHEMA = ConfigValidation.IntegerValidator;
>>>>>>> b2a8a77c

    /**
     * Netty based messaging: The max # of retries that a peer will perform when a remote is not accessible
     */
<<<<<<< HEAD
    public static final String STORM_MESSAGING_NETTY_MAX_RETRIES = "storm.messaging.netty.max_retries";
    public static final Object STORM_MESSAGING_NETTY_MAX_RETRIES_SCHEMA = Number.class;
=======
    public static final String STORM_MESSAGING_NETTY_MAX_RETRIES = "storm.messaging.netty.max_retries"; 
    public static final Object STORM_MESSAGING_NETTY_MAX_RETRIES_SCHEMA = ConfigValidation.IntegerValidator;
>>>>>>> b2a8a77c

    /**
     * Netty based messaging: The min # of milliseconds that a peer will wait.
     */
<<<<<<< HEAD
    public static final String STORM_MESSAGING_NETTY_MIN_SLEEP_MS = "storm.messaging.netty.min_wait_ms";
    public static final Object STORM_MESSAGING_NETTY_MIN_SLEEP_MS_SCHEMA = Number.class;
=======
    public static final String STORM_MESSAGING_NETTY_MIN_SLEEP_MS = "storm.messaging.netty.min_wait_ms"; 
    public static final Object STORM_MESSAGING_NETTY_MIN_SLEEP_MS_SCHEMA = ConfigValidation.IntegerValidator;
>>>>>>> b2a8a77c

    /**
     * Netty based messaging: The max # of milliseconds that a peer will wait.
     */
<<<<<<< HEAD
    public static final String STORM_MESSAGING_NETTY_MAX_SLEEP_MS = "storm.messaging.netty.max_wait_ms";
    public static final Object STORM_MESSAGING_NETTY_MAX_SLEEP_MS_SCHEMA = Number.class;
=======
    public static final String STORM_MESSAGING_NETTY_MAX_SLEEP_MS = "storm.messaging.netty.max_wait_ms"; 
    public static final Object STORM_MESSAGING_NETTY_MAX_SLEEP_MS_SCHEMA = ConfigValidation.IntegerValidator;
>>>>>>> b2a8a77c

    /**
     * Netty based messaging: The # of worker threads for the server.
     */
<<<<<<< HEAD
    public static final String STORM_MESSAGING_NETTY_SERVER_WORKER_THREADS = "storm.messaging.netty.server_worker_threads";
    public static final Object STORM_MESSAGING_NETTY_SERVER_WORKER_THREADS_SCHEMA = Number.class;
=======
    public static final String STORM_MESSAGING_NETTY_SERVER_WORKER_THREADS = "storm.messaging.netty.server_worker_threads"; 
    public static final Object STORM_MESSAGING_NETTY_SERVER_WORKER_THREADS_SCHEMA = ConfigValidation.IntegerValidator;
>>>>>>> b2a8a77c

    /**
     * Netty based messaging: The # of worker threads for the client.
     */
<<<<<<< HEAD
    public static final String STORM_MESSAGING_NETTY_CLIENT_WORKER_THREADS = "storm.messaging.netty.client_worker_threads";
    public static final Object STORM_MESSAGING_NETTY_CLIENT_WORKER_THREADS_SCHEMA = Number.class;

=======
    public static final String STORM_MESSAGING_NETTY_CLIENT_WORKER_THREADS = "storm.messaging.netty.client_worker_threads"; 
    public static final Object STORM_MESSAGING_NETTY_CLIENT_WORKER_THREADS_SCHEMA = ConfigValidation.IntegerValidator;
    
>>>>>>> b2a8a77c
    /**
     * If the Netty messaging layer is busy, the Netty client will try to batch message as more as possible up to the size of STORM_NETTY_MESSAGE_BATCH_SIZE bytes
     */
    public static final String STORM_NETTY_MESSAGE_BATCH_SIZE = "storm.messaging.netty.transfer.batch.size";
    public static final Object STORM_NETTY_MESSAGE_BATCH_SIZE_SCHEMA = ConfigValidation.IntegerValidator;

    /**
     * We check with this interval that whether the Netty channel is writable and try to write pending messages
     */
    public static final String STORM_NETTY_FLUSH_CHECK_INTERVAL_MS = "storm.messaging.netty.flush.check.interval.ms";
<<<<<<< HEAD
    public static final Object STORM_NETTY_FLUSH_CHECK_INTERVAL_MS_SCHEMA = Number.class;


=======
    public static final Object STORM_NETTY_FLUSH_CHECK_INTERVAL_MS_SCHEMA = ConfigValidation.IntegerValidator;
    
    
>>>>>>> b2a8a77c
    /**
     * A list of hosts of ZooKeeper servers used to manage the cluster.
     */
    public static final String STORM_ZOOKEEPER_SERVERS = "storm.zookeeper.servers";
    public static final Object STORM_ZOOKEEPER_SERVERS_SCHEMA = ConfigValidation.StringsValidator;

    /**
     * The port Storm will use to connect to each of the ZooKeeper servers.
     */
    public static final String STORM_ZOOKEEPER_PORT = "storm.zookeeper.port";
    public static final Object STORM_ZOOKEEPER_PORT_SCHEMA = ConfigValidation.IntegerValidator;

    /**
     * A directory on the local filesystem used by Storm for any local
     * filesystem usage it needs. The directory must exist and the Storm daemons must
     * have permission to read/write from this location.
     */
    public static final String STORM_LOCAL_DIR = "storm.local.dir";
    public static final Object STORM_LOCAL_DIR_SCHEMA = String.class;

    /**
     * A global task scheduler used to assign topologies's tasks to supervisors' wokers.
     *
     * If this is not set, a default system scheduler will be used.
     */
    public static final String STORM_SCHEDULER = "storm.scheduler";
    public static final Object STORM_SCHEDULER_SCHEMA = String.class;

    /**
     * The mode this Storm cluster is running in. Either "distributed" or "local".
     */
    public static final String STORM_CLUSTER_MODE = "storm.cluster.mode";
    public static final Object STORM_CLUSTER_MODE_SCHEMA = String.class;

    /**
     * The hostname the supervisors/workers should report to nimbus. If unset, Storm will
     * get the hostname to report by calling <code>InetAddress.getLocalHost().getCanonicalHostName()</code>.
     *
     * You should set this config when you dont have a DNS which supervisors/workers
     * can utilize to find each other based on hostname got from calls to
     * <code>InetAddress.getLocalHost().getCanonicalHostName()</code>.
     */
    public static final String STORM_LOCAL_HOSTNAME = "storm.local.hostname";
    public static final Object STORM_LOCAL_HOSTNAME_SCHEMA = String.class;

    /**
     * The plugin that will convert a principal to a local user.
     */
    public static final String STORM_PRINCIPAL_TO_LOCAL_PLUGIN = "storm.principal.tolocal";
    public static final Object STORM_PRINCIPAL_TO_LOCAL_PLUGIN_SCHEMA = String.class;

    /**
     * The plugin that will provide user groups service
     */
    public static final String STORM_GROUP_MAPPING_SERVICE_PROVIDER_PLUGIN = "storm.group.mapping.service";
    public static final Object STORM_GROUP_MAPPING_SERVICE_PROVIDER_PLUGIN_SCHEMA = String.class;

    /**
     * Max no.of seconds group mapping service will cache user groups
     */
    public static final String STORM_GROUP_MAPPING_SERVICE_CACHE_DURATION_SECS = "storm.group.mapping.service.cache.duration.secs";
    public static final Object STORM_GROUP_MAPPING_SERVICE_CACHE_DURATION_SECS_SCHEMA = Number.class;

    /**
     * The default transport plug-in for Thrift client/server communication
     */
    public static final String STORM_THRIFT_TRANSPORT_PLUGIN = "storm.thrift.transport";
    public static final Object STORM_THRIFT_TRANSPORT_PLUGIN_SCHEMA = String.class;

    /**
     * The serializer class for ListDelegate (tuple payload).
     * The default serializer will be ListDelegateSerializer
     */
    public static final String TOPOLOGY_TUPLE_SERIALIZER = "topology.tuple.serializer";
    public static final Object TOPOLOGY_TUPLE_SERIALIZER_SCHEMA = String.class;

    /**
     * Try to serialize all tuples, even for local transfers.  This should only be used
     * for testing, as a sanity check that all of your tuples are setup properly.
     */
    public static final String TOPOLOGY_TESTING_ALWAYS_TRY_SERIALIZE = "topology.testing.always.try.serialize";
    public static final Object TOPOLOGY_TESTING_ALWAYS_TRY_SERIALIZE_SCHEMA = Boolean.class;

    /**
     * Whether or not to use ZeroMQ for messaging in local mode. If this is set
     * to false, then Storm will use a pure-Java messaging system. The purpose
     * of this flag is to make it easy to run Storm in local mode by eliminating
     * the need for native dependencies, which can be difficult to install.
     *
     * Defaults to false.
     */
    public static final String STORM_LOCAL_MODE_ZMQ = "storm.local.mode.zmq";
    public static final Object STORM_LOCAL_MODE_ZMQ_SCHEMA = Boolean.class;

    /**
     * The root location at which Storm stores data in ZooKeeper.
     */
    public static final String STORM_ZOOKEEPER_ROOT = "storm.zookeeper.root";
    public static final Object STORM_ZOOKEEPER_ROOT_SCHEMA = String.class;

    /**
     * The session timeout for clients to ZooKeeper.
     */
    public static final String STORM_ZOOKEEPER_SESSION_TIMEOUT = "storm.zookeeper.session.timeout";
    public static final Object STORM_ZOOKEEPER_SESSION_TIMEOUT_SCHEMA = ConfigValidation.IntegerValidator;

    /**
     * The connection timeout for clients to ZooKeeper.
     */
    public static final String STORM_ZOOKEEPER_CONNECTION_TIMEOUT = "storm.zookeeper.connection.timeout";
    public static final Object STORM_ZOOKEEPER_CONNECTION_TIMEOUT_SCHEMA = ConfigValidation.IntegerValidator;

    /**
     * The number of times to retry a Zookeeper operation.
     */
    public static final String STORM_ZOOKEEPER_RETRY_TIMES="storm.zookeeper.retry.times";
    public static final Object STORM_ZOOKEEPER_RETRY_TIMES_SCHEMA = ConfigValidation.IntegerValidator;

    /**
     * The interval between retries of a Zookeeper operation.
     */
    public static final String STORM_ZOOKEEPER_RETRY_INTERVAL="storm.zookeeper.retry.interval";
    public static final Object STORM_ZOOKEEPER_RETRY_INTERVAL_SCHEMA = ConfigValidation.IntegerValidator;

    /**
     * The ceiling of the interval between retries of a Zookeeper operation.
     */
    public static final String STORM_ZOOKEEPER_RETRY_INTERVAL_CEILING="storm.zookeeper.retry.intervalceiling.millis";
    public static final Object STORM_ZOOKEEPER_RETRY_INTERVAL_CEILING_SCHEMA = ConfigValidation.IntegerValidator;

    /**
     * The cluster Zookeeper authentication scheme to use, e.g. "digest". Defaults to no authentication.
     */
    public static final String STORM_ZOOKEEPER_AUTH_SCHEME="storm.zookeeper.auth.scheme";
    public static final Object STORM_ZOOKEEPER_AUTH_SCHEME_SCHEMA = String.class;

    /**
     * A string representing the payload for cluster Zookeeper authentication.
     * It gets serialized using UTF-8 encoding during authentication.
     * Note that if this is set to something with a secret (as when using
     * digest authentication) then it should only be set in the
     * storm-cluster-auth.yaml file.
     * This file storm-cluster-auth.yaml should then be protected with
     * appropriate permissions that deny access from workers.
     */
    public static final String STORM_ZOOKEEPER_AUTH_PAYLOAD="storm.zookeeper.auth.payload";
    public static final Object STORM_ZOOKEEPER_AUTH_PAYLOAD_SCHEMA = String.class;

    /**
     * The topology Zookeeper authentication scheme to use, e.g. "digest". Defaults to no authentication.
     */
    public static final String STORM_ZOOKEEPER_TOPOLOGY_AUTH_SCHEME="storm.zookeeper.topology.auth.scheme";
    public static final Object STORM_ZOOKEEPER_TOPOLOGY_AUTH_SCHEME_SCHEMA = String.class;

    /**
     * A string representing the payload for topology Zookeeper authentication. It gets serialized using UTF-8 encoding during authentication.
     */
    public static final String STORM_ZOOKEEPER_TOPOLOGY_AUTH_PAYLOAD="storm.zookeeper.topology.auth.payload";
    public static final Object STORM_ZOOKEEPER_TOPOLOGY_AUTH_PAYLOAD_SCHEMA = String.class;

    /**
     * The id assigned to a running topology. The id is the storm name with a unique nonce appended.
     */
    public static final String STORM_ID = "storm.id";
    public static final Object STORM_ID_SCHEMA = String.class;

    /**
     * The number of times to retry a Nimbus operation.
     */
    public static final String STORM_NIMBUS_RETRY_TIMES="storm.nimbus.retry.times";
    public static final Object STORM_NIMBUS_RETRY_TIMES_SCHEMA = Number.class;

    /**
     * The starting interval between exponential backoff retries of a Nimbus operation.
     */
    public static final String STORM_NIMBUS_RETRY_INTERVAL="storm.nimbus.retry.interval.millis";
    public static final Object STORM_NIMBUS_RETRY_INTERVAL_SCHEMA = Number.class;

    /**
     * The ceiling of the interval between retries of a client connect to Nimbus operation.
     */
    public static final String STORM_NIMBUS_RETRY_INTERVAL_CEILING="storm.nimbus.retry.intervalceiling.millis";
    public static final Object STORM_NIMBUS_RETRY_INTERVAL_CEILING_SCHEMA = Number.class;

    /**
     * The host that the master server is running on.
     */
    public static final String NIMBUS_HOST = "nimbus.host";
    public static final Object NIMBUS_HOST_SCHEMA = String.class;

    /**
     * The Nimbus transport plug-in for Thrift client/server communication
     */
    public static final String NIMBUS_THRIFT_TRANSPORT_PLUGIN = "nimbus.thrift.transport";
    public static final Object NIMBUS_THRIFT_TRANSPORT_PLUGIN_SCHEMA = String.class;

    /**
     * Which port the Thrift interface of Nimbus should run on. Clients should
     * connect to this port to upload jars and submit topologies.
     */
    public static final String NIMBUS_THRIFT_PORT = "nimbus.thrift.port";
    public static final Object NIMBUS_THRIFT_PORT_SCHEMA = ConfigValidation.IntegerValidator;

    /**
     * The number of threads that should be used by the nimbus thrift server.
     */
    public static final String NIMBUS_THRIFT_THREADS = "nimbus.thrift.threads";
    public static final Object NIMBUS_THRIFT_THREADS_SCHEMA = Number.class;

    /**
     * A list of users that are cluster admins and can run any command.  To use this set
     * nimbus.authorizer to backtype.storm.security.auth.authorizer.SimpleACLAuthorizer
     */
    public static final String NIMBUS_ADMINS = "nimbus.admins";
    public static final Object NIMBUS_ADMINS_SCHEMA = ConfigValidation.StringsValidator;

    /**
     * A list of users that run the supervisors and should be authorized to interact with
     * nimbus as a supervisor would.  To use this set
     * nimbus.authorizer to backtype.storm.security.auth.authorizer.SimpleACLAuthorizer
     */
    public static final String NIMBUS_SUPERVISOR_USERS = "nimbus.supervisor.users";
    public static final Object NIMBUS_SUPERVISOR_USERS_SCHEMA = ConfigValidation.StringsValidator;

    /**
     * The maximum buffer size thrift should use when reading messages.
     */
    public static final String NIMBUS_THRIFT_MAX_BUFFER_SIZE = "nimbus.thrift.max_buffer_size";
    public static final Object NIMBUS_THRIFT_MAX_BUFFER_SIZE_SCHEMA = ConfigValidation.IntegerValidator;

    /**
     * This parameter is used by the storm-deploy project to configure the
     * jvm options for the nimbus daemon.
     */
    public static final String NIMBUS_CHILDOPTS = "nimbus.childopts";
    public static final Object NIMBUS_CHILDOPTS_SCHEMA = String.class;


    /**
     * How long without heartbeating a task can go before nimbus will consider the
     * task dead and reassign it to another location.
     */
    public static final String NIMBUS_TASK_TIMEOUT_SECS = "nimbus.task.timeout.secs";
    public static final Object NIMBUS_TASK_TIMEOUT_SECS_SCHEMA = ConfigValidation.IntegerValidator;


    /**
     * How often nimbus should wake up to check heartbeats and do reassignments. Note
     * that if a machine ever goes down Nimbus will immediately wake up and take action.
     * This parameter is for checking for failures when there's no explicit event like that
     * occuring.
     */
    public static final String NIMBUS_MONITOR_FREQ_SECS = "nimbus.monitor.freq.secs";
    public static final Object NIMBUS_MONITOR_FREQ_SECS_SCHEMA = ConfigValidation.IntegerValidator;

    /**
     * How often nimbus should wake the cleanup thread to clean the inbox.
     * @see NIMBUS_INBOX_JAR_EXPIRATION_SECS
     */
    public static final String NIMBUS_CLEANUP_INBOX_FREQ_SECS = "nimbus.cleanup.inbox.freq.secs";
    public static final Object NIMBUS_CLEANUP_INBOX_FREQ_SECS_SCHEMA = ConfigValidation.IntegerValidator;

    /**
     * The length of time a jar file lives in the inbox before being deleted by the cleanup thread.
     *
     * Probably keep this value greater than or equal to NIMBUS_CLEANUP_INBOX_JAR_EXPIRATION_SECS.
     * Note that the time it takes to delete an inbox jar file is going to be somewhat more than
     * NIMBUS_CLEANUP_INBOX_JAR_EXPIRATION_SECS (depending on how often NIMBUS_CLEANUP_FREQ_SECS
     * is set to).
     * @see NIMBUS_CLEANUP_FREQ_SECS
     */
    public static final String NIMBUS_INBOX_JAR_EXPIRATION_SECS = "nimbus.inbox.jar.expiration.secs";
    public static final Object NIMBUS_INBOX_JAR_EXPIRATION_SECS_SCHEMA = ConfigValidation.IntegerValidator;

    /**
     * How long before a supervisor can go without heartbeating before nimbus considers it dead
     * and stops assigning new work to it.
     */
    public static final String NIMBUS_SUPERVISOR_TIMEOUT_SECS = "nimbus.supervisor.timeout.secs";
    public static final Object NIMBUS_SUPERVISOR_TIMEOUT_SECS_SCHEMA = ConfigValidation.IntegerValidator;

    /**
     * A special timeout used when a task is initially launched. During launch, this is the timeout
     * used until the first heartbeat, overriding nimbus.task.timeout.secs.
     *
     * <p>A separate timeout exists for launch because there can be quite a bit of overhead
     * to launching new JVM's and configuring them.</p>
     */
    public static final String NIMBUS_TASK_LAUNCH_SECS = "nimbus.task.launch.secs";
    public static final Object NIMBUS_TASK_LAUNCH_SECS_SCHEMA = ConfigValidation.IntegerValidator;

    /**
     * Whether or not nimbus should reassign tasks if it detects that a task goes down.
     * Defaults to true, and it's not recommended to change this value.
     */
    public static final String NIMBUS_REASSIGN = "nimbus.reassign";
    public static final Object NIMBUS_REASSIGN_SCHEMA = Boolean.class;

    /**
     * During upload/download with the master, how long an upload or download connection is idle
     * before nimbus considers it dead and drops the connection.
     */
    public static final String NIMBUS_FILE_COPY_EXPIRATION_SECS = "nimbus.file.copy.expiration.secs";
    public static final Object NIMBUS_FILE_COPY_EXPIRATION_SECS_SCHEMA = ConfigValidation.IntegerValidator;

    /**
     * A custom class that implements ITopologyValidator that is run whenever a
     * topology is submitted. Can be used to provide business-specific logic for
     * whether topologies are allowed to run or not.
     */
    public static final String NIMBUS_TOPOLOGY_VALIDATOR = "nimbus.topology.validator";
    public static final Object NIMBUS_TOPOLOGY_VALIDATOR_SCHEMA = String.class;

    /**
     * Class name for authorization plugin for Nimbus
     */
    public static final String NIMBUS_AUTHORIZER = "nimbus.authorizer";
    public static final Object NIMBUS_AUTHORIZER_SCHEMA = String.class;

    /**
     * How often nimbus should wake up to renew credentials if needed.
     */
    public static final String NIMBUS_CREDENTIAL_RENEW_FREQ_SECS = "nimbus.credential.renewers.freq.secs";
    public static final Object NIMBUS_CREDENTIAL_RENEW_FREQ_SECS_SCHEMA = Number.class;

    /**
     * A list of credential renewers that nimbus should load.
     */
    public static final String NIMBUS_CREDENTIAL_RENEWERS = "nimbus.credential.renewers.classes";
    public static final Object NIMBUS_CREDENTIAL_RENEWERS_SCHEMA = ConfigValidation.StringsValidator;

    /**
     * Storm UI binds to this port.
     */
    public static final String UI_PORT = "ui.port";
    public static final Object UI_PORT_SCHEMA = ConfigValidation.IntegerValidator;

    /**
     * HTTP UI port for log viewer
     */
    public static final String LOGVIEWER_PORT = "logviewer.port";
    public static final Object LOGVIEWER_PORT_SCHEMA = ConfigValidation.IntegerValidator;

    /**
     * Childopts for log viewer java process.
     */
    public static final String LOGVIEWER_CHILDOPTS = "logviewer.childopts";
    public static final Object LOGVIEWER_CHILDOPTS_SCHEMA = String.class;

    /**
     * How often to clean up old log files
     */
    public static final String LOGVIEWER_CLEANUP_INTERVAL_SECS = "logviewer.cleanup.interval.secs";
    public static final Object LOGVIEWER_CLEANUP_INTERVAL_SECS_SCHEMA = ConfigValidation.PositiveIntegerValidator;

    /**
     * How many minutes since a log was last modified for the log to be considered for clean-up
     */
    public static final String LOGVIEWER_CLEANUP_AGE_MINS = "logviewer.cleanup.age.mins";
    public static final Object LOGVIEWER_CLEANUP_AGE_MINS_SCHEMA = ConfigValidation.PositiveIntegerValidator;

    /**
     * A list of users allowed to view logs via the Log Viewer
     */
    public static final String LOGS_USERS = "logs.users";
    public static final Object LOGS_USERS_SCHEMA = ConfigValidation.StringsValidator;

    /**
     * Appender name used by log viewer to determine log directory.
     */
    public static final String LOGVIEWER_APPENDER_NAME = "logviewer.appender.name";
    public static final Object LOGVIEWER_APPENDER_NAME_SCHEMA = String.class;

    /**
     * Childopts for Storm UI Java process.
     */
    public static final String UI_CHILDOPTS = "ui.childopts";
    public static final Object UI_CHILDOPTS_SCHEMA = String.class;

    /**
     * A class implementing javax.servlet.Filter for authenticating/filtering UI requests
     */
    public static final String UI_FILTER = "ui.filter";
    public static final Object UI_FILTER_SCHEMA = String.class;

    /**
     * Initialization parameters for the javax.servlet.Filter
     */
    public static final String UI_FILTER_PARAMS = "ui.filter.params";
    public static final Object UI_FILTER_PARAMS_SCHEMA = Map.class;

    /**
     * The size of the header buffer for the UI in bytes
     */
    public static final String UI_HEADER_BUFFER_BYTES = "ui.header.buffer.bytes";
    public static final Object UI_HEADER_BUFFER_BYTES_SCHEMA = Number.class;

    /**
     * A list of users allowed to view topologies via the UI
     */
    public static final String UI_USERS = "ui.users";
    public static final Object UI_USERS_SCHEMA = ConfigValidation.StringsValidator;

    /**
     * Whether or not actions should be enabled.  When disabled, requests to
     * modify the state of topologies via HTTP will not be honored.
     *
     * Defaults to true.
     */
    public static final String UI_ACTIONS_ENABLED = "ui.actions.enabled";
    public static final Object UI_ACTIONS_ENABLED_SCHEMA = Boolean.class;

    /**
     * List of DRPC servers so that the DRPCSpout knows who to talk to.
     */
    public static final String DRPC_SERVERS = "drpc.servers";
    public static final Object DRPC_SERVERS_SCHEMA = ConfigValidation.StringsValidator;

    /**
     * This port is used by Storm DRPC for receiving HTTP DPRC requests from clients.
     */
    public static final String DRPC_HTTP_PORT = "drpc.http.port";
    public static final Object DRPC_HTTP_PORT_SCHEMA = Number.class;

    /**
     * This port is used by Storm DRPC for receiving HTTPS (SSL) DPRC requests from clients.
     */
    public static final String DRPC_HTTPS_PORT = "drpc.https.port";
    public static final Object DRPC_HTTPS_PORT_SCHEMA = Number.class;

    /**
     * Path to the keystore used by Storm DRPC for setting up HTTPS (SSL).
     */
    public static final String DRPC_HTTPS_KEYSTORE_PATH = "drpc.https.keystore.path";
    public static final Object DRPC_HTTPS_KEYSTORE_PATH_SCHEMA = String.class;

    /**
     * Password to the keystore used by Storm DRPC for setting up HTTPS (SSL).
     */
    public static final String DRPC_HTTPS_KEYSTORE_PASSWORD = "drpc.https.keystore.password";
    public static final Object DRPC_HTTPS_KEYSTORE_PASSWORD_SCHEMA = String.class;

    /**
     * Type of keystore used by Storm DRPC for setting up HTTPS (SSL).
     * see http://docs.oracle.com/javase/7/docs/api/java/security/KeyStore.html for more details.
     */
    public static final String DRPC_HTTPS_KEYSTORE_TYPE = "drpc.https.keystore.type";
    public static final Object DRPC_HTTPS_KEYSTORE_TYPE_SCHEMA = String.class;

    /**
     * The DRPC transport plug-in for Thrift client/server communication
     */
    public static final String DRPC_THRIFT_TRANSPORT_PLUGIN = "drpc.thrift.transport";
    public static final Object DRPC_THRIFT_TRANSPORT_PLUGIN_SCHEMA = String.class;

    /**
     * This port is used by Storm DRPC for receiving DPRC requests from clients.
     */
    public static final String DRPC_PORT = "drpc.port";
    public static final Object DRPC_PORT_SCHEMA = ConfigValidation.IntegerValidator;

    /**
     * Class name for authorization plugin for DRPC client
     */
    public static final String DRPC_AUTHORIZER = "drpc.authorizer";
    public static final Object DRPC_AUTHORIZER_SCHEMA = String.class;

    /**
     * The Access Control List for the DRPC Authorizer.
     * @see DRPCSimpleAclAuthorizer
     */
    public static final String DRPC_AUTHORIZER_ACL = "drpc.authorizer.acl";
    public static final Object DRPC_AUTHORIZER_ACL_SCHEMA = Map.class;

    /**
     * File name of the DRPC Authorizer ACL.
     * @see DRPCSimpleAclAuthorizer
     */
    public static final String DRPC_AUTHORIZER_ACL_FILENAME = "drpc.authorizer.acl.filename";
    public static final Object DRPC_AUTHORIZER_ACL_FILENAME_SCHEMA = String.class;

    /**
     * Whether the DRPCSimpleAclAuthorizer should deny requests for operations
     * involving functions that have no explicit ACL entry. When set to false
     * (the default) DRPC functions that have no entry in the ACL will be
     * permitted, which is appropriate for a development environment. When set
     * to true, explicit ACL entries are required for every DRPC function, and
     * any request for functions will be denied.
     * @see DRPCSimpleAclAuthorizer
     */
    public static final String DRPC_AUTHORIZER_ACL_STRICT = "drpc.authorizer.acl.strict";
    public static final Object DRPC_AUTHORIZER_ACL_STRICT_SCHEMA = Boolean.class;

    /**
     * DRPC thrift server worker threads
     */
    public static final String DRPC_WORKER_THREADS = "drpc.worker.threads";
    public static final Object DRPC_WORKER_THREADS_SCHEMA = ConfigValidation.IntegerValidator;

    /**
     * The maximum buffer size thrift should use when reading messages for DRPC.
     */
    public static final String DRPC_MAX_BUFFER_SIZE = "drpc.max_buffer_size";
    public static final Object DRPC_MAX_BUFFER_SIZE_SCHEMA = Number.class;

    /**
     * DRPC thrift server queue size
     */
    public static final String DRPC_QUEUE_SIZE = "drpc.queue.size";
    public static final Object DRPC_QUEUE_SIZE_SCHEMA = ConfigValidation.IntegerValidator;

    /**
     * The DRPC invocations transport plug-in for Thrift client/server communication
     */
    public static final String DRPC_INVOCATIONS_THRIFT_TRANSPORT_PLUGIN = "drpc.invocations.thrift.transport";
    public static final Object DRPC_INVOCATIONS_THRIFT_TRANSPORT_PLUGIN_SCHEMA = String.class;

    /**
     * This port on Storm DRPC is used by DRPC topologies to receive function invocations and send results back.
     */
    public static final String DRPC_INVOCATIONS_PORT = "drpc.invocations.port";
    public static final Object DRPC_INVOCATIONS_PORT_SCHEMA = ConfigValidation.IntegerValidator;

    /**
     * DRPC invocations thrift server worker threads
     */
    public static final String DRPC_INVOCATIONS_THREADS = "drpc.invocations.threads";
    public static final Object DRPC_INVOCATIONS_THREADS_SCHEMA = Number.class;

    /**
     * The timeout on DRPC requests within the DRPC server. Defaults to 10 minutes. Note that requests can also
     * timeout based on the socket timeout on the DRPC client, and separately based on the topology message
     * timeout for the topology implementing the DRPC function.
     */
    public static final String DRPC_REQUEST_TIMEOUT_SECS  = "drpc.request.timeout.secs";
    public static final Object DRPC_REQUEST_TIMEOUT_SECS_SCHEMA = ConfigValidation.IntegerValidator;

    /**
     * Childopts for Storm DRPC Java process.
     */
    public static final String DRPC_CHILDOPTS = "drpc.childopts";
    public static final Object DRPC_CHILDOPTS_SCHEMA = String.class;

    /**
     * Class name of the HTTP credentials plugin for the UI.
     */
    public static final String UI_HTTP_CREDS_PLUGIN = "ui.http.creds.plugin";
    public static final Object UI_HTTP_CREDS_PLUGIN_SCHEMA = String.class;

    /**
     * Class name of the HTTP credentials plugin for DRPC.
     */
    public static final String DRPC_HTTP_CREDS_PLUGIN = "drpc.http.creds.plugin";
    public static final Object DRPC_HTTP_CREDS_PLUGIN_SCHEMA = String.class;

    /**
     * the metadata configured on the supervisor
     */
    public static final String SUPERVISOR_SCHEDULER_META = "supervisor.scheduler.meta";
    public static final Object SUPERVISOR_SCHEDULER_META_SCHEMA = Map.class;
    /**
     * A list of ports that can run workers on this supervisor. Each worker uses one port, and
     * the supervisor will only run one worker per port. Use this configuration to tune
     * how many workers run on each machine.
     */
    public static final String SUPERVISOR_SLOTS_PORTS = "supervisor.slots.ports";
    public static final Object SUPERVISOR_SLOTS_PORTS_SCHEMA = ConfigValidation.IntegersValidator;

    /**
     * A number representing the maximum number of workers any single topology can acquire.
     */
    public static final String NIMBUS_SLOTS_PER_TOPOLOGY = "nimbus.slots.perTopology";
    public static final Object NIMBUS_SLOTS_PER_TOPOLOGY_SCHEMA = Number.class;

    /**
     * A class implementing javax.servlet.Filter for DRPC HTTP requests
     */
    public static final String DRPC_HTTP_FILTER = "drpc.http.filter";
    public static final Object DRPC_HTTP_FILTER_SCHEMA = String.class;

    /**
     * Initialization parameters for the javax.servlet.Filter of the DRPC HTTP
     * service
     */
    public static final String DRPC_HTTP_FILTER_PARAMS = "drpc.http.filter.params";
    public static final Object DRPC_HTTP_FILTER_PARAMS_SCHEMA = Map.class;

    /**
     * A number representing the maximum number of executors any single topology can acquire.
     */
    public static final String NIMBUS_EXECUTORS_PER_TOPOLOGY = "nimbus.executors.perTopology";
    public static final Object NIMBUS_EXECUTORS_PER_TOPOLOGY_SCHEMA = Number.class;

    /**
     * This parameter is used by the storm-deploy project to configure the
     * jvm options for the supervisor daemon.
     */
    public static final String SUPERVISOR_CHILDOPTS = "supervisor.childopts";
    public static final Object SUPERVISOR_CHILDOPTS_SCHEMA = String.class;

    /**
     * How long a worker can go without heartbeating before the supervisor tries to
     * restart the worker process.
     */
    public static final String SUPERVISOR_WORKER_TIMEOUT_SECS = "supervisor.worker.timeout.secs";
    public static final Object SUPERVISOR_WORKER_TIMEOUT_SECS_SCHEMA = ConfigValidation.IntegerValidator;

    /**
     * How long a worker can go without heartbeating during the initial launch before
     * the supervisor tries to restart the worker process. This value override
     * supervisor.worker.timeout.secs during launch because there is additional
     * overhead to starting and configuring the JVM on launch.
     */
    public static final String SUPERVISOR_WORKER_START_TIMEOUT_SECS = "supervisor.worker.start.timeout.secs";
    public static final Object SUPERVISOR_WORKER_START_TIMEOUT_SECS_SCHEMA = ConfigValidation.IntegerValidator;

    /**
     * Whether or not the supervisor should launch workers assigned to it. Defaults
     * to true -- and you should probably never change this value. This configuration
     * is used in the Storm unit tests.
     */
    public static final String SUPERVISOR_ENABLE = "supervisor.enable";
    public static final Object SUPERVISOR_ENABLE_SCHEMA = Boolean.class;

    /**
     * how often the supervisor sends a heartbeat to the master.
     */
    public static final String SUPERVISOR_HEARTBEAT_FREQUENCY_SECS = "supervisor.heartbeat.frequency.secs";
    public static final Object SUPERVISOR_HEARTBEAT_FREQUENCY_SECS_SCHEMA = ConfigValidation.IntegerValidator;


    /**
     * How often the supervisor checks the worker heartbeats to see if any of them
     * need to be restarted.
     */
    public static final String SUPERVISOR_MONITOR_FREQUENCY_SECS = "supervisor.monitor.frequency.secs";
    public static final Object SUPERVISOR_MONITOR_FREQUENCY_SECS_SCHEMA = ConfigValidation.IntegerValidator;

    /**
     * Should the supervior try to run the worker as the lauching user or not.  Defaults to false.
     */
    public static final String SUPERVISOR_RUN_WORKER_AS_USER = "supervisor.run.worker.as.user";
    public static final Object SUPERVISOR_RUN_WORKER_AS_USER_SCHEMA = Boolean.class;

    /**
     * Full path to the worker-laucher executable that will be used to lauch workers when
     * SUPERVISOR_RUN_WORKER_AS_USER is set to true.
     */
    public static final String SUPERVISOR_WORKER_LAUNCHER = "supervisor.worker.launcher";
    public static final Object SUPERVISOR_WORKER_LAUNCHER_SCHEMA = String.class;

    /**
     * The jvm opts provided to workers launched by this supervisor. All "%ID%" substrings are replaced
     * with an identifier for this worker. Also, "%WORKER-ID%", "%STORM-ID%" and "%WORKER-PORT%" are
     * replaced with appropriate runtime values for this worker.
     */
    public static final String WORKER_CHILDOPTS = "worker.childopts";
    public static final Object WORKER_CHILDOPTS_SCHEMA = ConfigValidation.StringOrStringListValidator;

    /**
     * The jvm opts provided to workers launched by this supervisor for GC. All "%ID%" substrings are replaced
     * with an identifier for this worker.  Because the JVM complains about multiple GC opts the topology
     * can override this default value by setting topology.worker.gc.childopts.
     */
    public static final String WORKER_GC_CHILDOPTS = "worker.gc.childopts";
    public static final Object WORKER_GC_CHILDOPTS_SCHEMA = ConfigValidation.StringOrStringListValidator;

    /**
     * control how many worker receiver threads we need per worker
     */
    public static final String WORKER_RECEIVER_THREAD_COUNT = "topology.worker.receiver.thread.count";
<<<<<<< HEAD
    public static final Object WORKER_RECEIVER_THREAD_COUNT_SCHEMA = Number.class;

=======
    public static final Object WORKER_RECEIVER_THREAD_COUNT_SCHEMA = ConfigValidation.IntegerValidator;
    
>>>>>>> b2a8a77c
    /**
     * How often this worker should heartbeat to the supervisor.
     */
    public static final String WORKER_HEARTBEAT_FREQUENCY_SECS = "worker.heartbeat.frequency.secs";
    public static final Object WORKER_HEARTBEAT_FREQUENCY_SECS_SCHEMA = ConfigValidation.IntegerValidator;

    /**
     * How often a task should heartbeat its status to the master.
     */
    public static final String TASK_HEARTBEAT_FREQUENCY_SECS = "task.heartbeat.frequency.secs";
    public static final Object TASK_HEARTBEAT_FREQUENCY_SECS_SCHEMA = ConfigValidation.IntegerValidator;


    /**
     * How often a task should sync its connections with other tasks (if a task is
     * reassigned, the other tasks sending messages to it need to refresh their connections).
     * In general though, when a reassignment happens other tasks will be notified
     * almost immediately. This configuration is here just in case that notification doesn't
     * come through.
     */
    public static final String TASK_REFRESH_POLL_SECS = "task.refresh.poll.secs";
    public static final Object TASK_REFRESH_POLL_SECS_SCHEMA = ConfigValidation.IntegerValidator;


    /**
     * How often a task should sync credentials, worst case.
     */
    public static final String TASK_CREDENTIALS_POLL_SECS = "task.credentials.poll.secs";
    public static final Object TASK_CREDENTIALS_POLL_SECS_SCHEMA = Number.class;


    /**
     * A list of users that are allowed to interact with the topology.  To use this set
     * nimbus.authorizer to backtype.storm.security.auth.authorizer.SimpleACLAuthorizer
     */
    public static final String TOPOLOGY_USERS = "topology.users";
    public static final Object TOPOLOGY_USERS_SCHEMA = ConfigValidation.StringsValidator;

    /**
     * True if Storm should timeout messages or not. Defaults to true. This is meant to be used
     * in unit tests to prevent tuples from being accidentally timed out during the test.
     */
    public static final String TOPOLOGY_ENABLE_MESSAGE_TIMEOUTS = "topology.enable.message.timeouts";
    public static final Object TOPOLOGY_ENABLE_MESSAGE_TIMEOUTS_SCHEMA = Boolean.class;

    /**
     * When set to true, Storm will log every message that's emitted.
     */
    public static final String TOPOLOGY_DEBUG = "topology.debug";
    public static final Object TOPOLOGY_DEBUG_SCHEMA = Boolean.class;

    /**
     * The serializer for communication between shell components and non-JVM
     * processes
     */
    public static final String TOPOLOGY_MULTILANG_SERIALIZER = "topology.multilang.serializer";
    public static final Object TOPOLOGY_MULTILANG_SERIALIZER_SCHEMA = String.class;

    /**
     * How many processes should be spawned around the cluster to execute this
     * topology. Each process will execute some number of tasks as threads within
     * them. This parameter should be used in conjunction with the parallelism hints
     * on each component in the topology to tune the performance of a topology.
     */
    public static final String TOPOLOGY_WORKERS = "topology.workers";
    public static final Object TOPOLOGY_WORKERS_SCHEMA = ConfigValidation.IntegerValidator;

    /**
     * How many instances to create for a spout/bolt. A task runs on a thread with zero or more
     * other tasks for the same spout/bolt. The number of tasks for a spout/bolt is always
     * the same throughout the lifetime of a topology, but the number of executors (threads) for
     * a spout/bolt can change over time. This allows a topology to scale to more or less resources
     * without redeploying the topology or violating the constraints of Storm (such as a fields grouping
     * guaranteeing that the same value goes to the same task).
     */
    public static final String TOPOLOGY_TASKS = "topology.tasks";
    public static final Object TOPOLOGY_TASKS_SCHEMA = ConfigValidation.IntegerValidator;

    /**
     * How many executors to spawn for ackers.
     *
     * <p>If this is set to 0, then Storm will immediately ack tuples as soon
     * as they come off the spout, effectively disabling reliability.</p>
     */
    public static final String TOPOLOGY_ACKER_EXECUTORS = "topology.acker.executors";
    public static final Object TOPOLOGY_ACKER_EXECUTORS_SCHEMA = ConfigValidation.IntegerValidator;


    /**
     * The maximum amount of time given to the topology to fully process a message
     * emitted by a spout. If the message is not acked within this time frame, Storm
     * will fail the message on the spout. Some spouts implementations will then replay
     * the message at a later time.
     */
    public static final String TOPOLOGY_MESSAGE_TIMEOUT_SECS = "topology.message.timeout.secs";
    public static final Object TOPOLOGY_MESSAGE_TIMEOUT_SECS_SCHEMA = ConfigValidation.IntegerValidator;

    /**
     * A list of serialization registrations for Kryo ( http://code.google.com/p/kryo/ ),
     * the underlying serialization framework for Storm. A serialization can either
     * be the name of a class (in which case Kryo will automatically create a serializer for the class
     * that saves all the object's fields), or an implementation of com.esotericsoftware.kryo.Serializer.
     *
     * See Kryo's documentation for more information about writing custom serializers.
     */
    public static final String TOPOLOGY_KRYO_REGISTER = "topology.kryo.register";
    public static final Object TOPOLOGY_KRYO_REGISTER_SCHEMA = ConfigValidation.KryoRegValidator;

    /**
     * A list of classes that customize storm's kryo instance during start-up.
     * Each listed class name must implement IKryoDecorator. During start-up the
     * listed class is instantiated with 0 arguments, then its 'decorate' method
     * is called with storm's kryo instance as the only argument.
     */
    public static final String TOPOLOGY_KRYO_DECORATORS = "topology.kryo.decorators";
    public static final Object TOPOLOGY_KRYO_DECORATORS_SCHEMA = ConfigValidation.StringsValidator;

    /**
     * Class that specifies how to create a Kryo instance for serialization. Storm will then apply
     * topology.kryo.register and topology.kryo.decorators on top of this. The default implementation
     * implements topology.fall.back.on.java.serialization and turns references off.
     */
    public static final String TOPOLOGY_KRYO_FACTORY = "topology.kryo.factory";
    public static final Object TOPOLOGY_KRYO_FACTORY_SCHEMA = String.class;


    /**
     * Whether or not Storm should skip the loading of kryo registrations for which it
     * does not know the class or have the serializer implementation. Otherwise, the task will
     * fail to load and will throw an error at runtime. The use case of this is if you want to
     * declare your serializations on the storm.yaml files on the cluster rather than every single
     * time you submit a topology. Different applications may use different serializations and so
     * a single application may not have the code for the other serializers used by other apps.
     * By setting this config to true, Storm will ignore that it doesn't have those other serializations
     * rather than throw an error.
     */
    public static final String TOPOLOGY_SKIP_MISSING_KRYO_REGISTRATIONS= "topology.skip.missing.kryo.registrations";
    public static final Object TOPOLOGY_SKIP_MISSING_KRYO_REGISTRATIONS_SCHEMA = Boolean.class;

    /*
     * A list of classes implementing IMetricsConsumer (See storm.yaml.example for exact config format).
     * Each listed class will be routed all the metrics data generated by the storm metrics API.
     * Each listed class maps 1:1 to a system bolt named __metrics_ClassName#N, and it's parallelism is configurable.
     */
    public static final String TOPOLOGY_METRICS_CONSUMER_REGISTER = "topology.metrics.consumer.register";
    public static final Object TOPOLOGY_METRICS_CONSUMER_REGISTER_SCHEMA = ConfigValidation.MapsValidator;


    /**
     * The maximum parallelism allowed for a component in this topology. This configuration is
     * typically used in testing to limit the number of threads spawned in local mode.
     */
    public static final String TOPOLOGY_MAX_TASK_PARALLELISM="topology.max.task.parallelism";
    public static final Object TOPOLOGY_MAX_TASK_PARALLELISM_SCHEMA = ConfigValidation.IntegerValidator;


    /**
     * The maximum number of tuples that can be pending on a spout task at any given time.
     * This config applies to individual tasks, not to spouts or topologies as a whole.
     *
     * A pending tuple is one that has been emitted from a spout but has not been acked or failed yet.
     * Note that this config parameter has no effect for unreliable spouts that don't tag
     * their tuples with a message id.
     */
<<<<<<< HEAD
    public static final String TOPOLOGY_MAX_SPOUT_PENDING="topology.max.spout.pending";
    public static final Object TOPOLOGY_MAX_SPOUT_PENDING_SCHEMA = Number.class;
=======
    public static final String TOPOLOGY_MAX_SPOUT_PENDING="topology.max.spout.pending"; 
    public static final Object TOPOLOGY_MAX_SPOUT_PENDING_SCHEMA = ConfigValidation.IntegerValidator;
>>>>>>> b2a8a77c

    /**
     * A class that implements a strategy for what to do when a spout needs to wait. Waiting is
     * triggered in one of two conditions:
     *
     * 1. nextTuple emits no tuples
     * 2. The spout has hit maxSpoutPending and can't emit any more tuples
     */
    public static final String TOPOLOGY_SPOUT_WAIT_STRATEGY="topology.spout.wait.strategy";
    public static final Object TOPOLOGY_SPOUT_WAIT_STRATEGY_SCHEMA = String.class;

    /**
     * The amount of milliseconds the SleepEmptyEmitStrategy should sleep for.
     */
    public static final String TOPOLOGY_SLEEP_SPOUT_WAIT_STRATEGY_TIME_MS="topology.sleep.spout.wait.strategy.time.ms";
    public static final Object TOPOLOGY_SLEEP_SPOUT_WAIT_STRATEGY_TIME_MS_SCHEMA = ConfigValidation.IntegerValidator;

    /**
     * The maximum amount of time a component gives a source of state to synchronize before it requests
     * synchronization again.
     */
    public static final String TOPOLOGY_STATE_SYNCHRONIZATION_TIMEOUT_SECS="topology.state.synchronization.timeout.secs";
    public static final Object TOPOLOGY_STATE_SYNCHRONIZATION_TIMEOUT_SECS_SCHEMA = ConfigValidation.IntegerValidator;

    /**
     * The percentage of tuples to sample to produce stats for a task.
     */
    public static final String TOPOLOGY_STATS_SAMPLE_RATE="topology.stats.sample.rate";
    public static final Object TOPOLOGY_STATS_SAMPLE_RATE_SCHEMA = ConfigValidation.DoubleValidator;

    /**
     * The time period that builtin metrics data in bucketed into.
     */
    public static final String TOPOLOGY_BUILTIN_METRICS_BUCKET_SIZE_SECS="topology.builtin.metrics.bucket.size.secs";
    public static final Object TOPOLOGY_BUILTIN_METRICS_BUCKET_SIZE_SECS_SCHEMA = ConfigValidation.IntegerValidator;

    /**
     * Whether or not to use Java serialization in a topology.
     */
    public static final String TOPOLOGY_FALL_BACK_ON_JAVA_SERIALIZATION="topology.fall.back.on.java.serialization";
    public static final Object TOPOLOGY_FALL_BACK_ON_JAVA_SERIALIZATION_SCHEMA = Boolean.class;

    /**
     * Topology-specific options for the worker child process. This is used in addition to WORKER_CHILDOPTS.
     */
    public static final String TOPOLOGY_WORKER_CHILDOPTS="topology.worker.childopts";
    public static final Object TOPOLOGY_WORKER_CHILDOPTS_SCHEMA = ConfigValidation.StringOrStringListValidator;

    /**
<<<<<<< HEAD
     * Topology-specific options GC for the worker child process. This overrides WORKER_GC_CHILDOPTS.
     */
    public static final String TOPOLOGY_WORKER_GC_CHILDOPTS="topology.worker.gc.childopts";
    public static final Object TOPOLOGY_WORKER_GC_CHILDOPTS_SCHEMA = ConfigValidation.StringOrStringListValidator;
=======
     * Topology-specific classpath for the worker child process. This is combined to the usual classpath.
     */
    public static final String TOPOLOGY_CLASSPATH="topology.classpath";
    public static final Object TOPOLOGY_CLASSPATH_SCHEMA = ConfigValidation.StringOrStringListValidator;

    /**
     * Topology-specific environment variables for the worker child process. 
     * This is added to the existing environment (that of the supervisor)
     */
     public static final String TOPOLOGY_ENVIRONMENT="topology.environment";
     public static final Object TOPOLOGY_ENVIRONMENT_SCHEMA = Map.class;
>>>>>>> b2a8a77c

    /**
     * This config is available for TransactionalSpouts, and contains the id ( a String) for
     * the transactional topology. This id is used to store the state of the transactional
     * topology in Zookeeper.
     */
    public static final String TOPOLOGY_TRANSACTIONAL_ID="topology.transactional.id";
    public static final Object TOPOLOGY_TRANSACTIONAL_ID_SCHEMA = String.class;

    /**
     * A list of task hooks that are automatically added to every spout and bolt in the topology. An example
     * of when you'd do this is to add a hook that integrates with your internal
     * monitoring system. These hooks are instantiated using the zero-arg constructor.
     */
    public static final String TOPOLOGY_AUTO_TASK_HOOKS="topology.auto.task.hooks";
    public static final Object TOPOLOGY_AUTO_TASK_HOOKS_SCHEMA = ConfigValidation.StringsValidator;


    /**
     * The size of the Disruptor receive queue for each executor. Must be a power of 2.
     */
    public static final String TOPOLOGY_EXECUTOR_RECEIVE_BUFFER_SIZE="topology.executor.receive.buffer.size";
    public static final Object TOPOLOGY_EXECUTOR_RECEIVE_BUFFER_SIZE_SCHEMA = ConfigValidation.PowerOf2Validator;

    /**
     * The maximum number of messages to batch from the thread receiving off the network to the
     * executor queues. Must be a power of 2.
     */
    public static final String TOPOLOGY_RECEIVER_BUFFER_SIZE="topology.receiver.buffer.size";
    public static final Object TOPOLOGY_RECEIVER_BUFFER_SIZE_SCHEMA = ConfigValidation.PowerOf2Validator;

    /**
     * The size of the Disruptor send queue for each executor. Must be a power of 2.
     */
    public static final String TOPOLOGY_EXECUTOR_SEND_BUFFER_SIZE="topology.executor.send.buffer.size";
    public static final Object TOPOLOGY_EXECUTOR_SEND_BUFFER_SIZE_SCHEMA = ConfigValidation.PowerOf2Validator;

    /**
     * The size of the Disruptor transfer queue for each worker.
     */
    public static final String TOPOLOGY_TRANSFER_BUFFER_SIZE="topology.transfer.buffer.size";
    public static final Object TOPOLOGY_TRANSFER_BUFFER_SIZE_SCHEMA = ConfigValidation.IntegerValidator;

   /**
    * How often a tick tuple from the "__system" component and "__tick" stream should be sent
    * to tasks. Meant to be used as a component-specific configuration.
    */
    public static final String TOPOLOGY_TICK_TUPLE_FREQ_SECS="topology.tick.tuple.freq.secs";
    public static final Object TOPOLOGY_TICK_TUPLE_FREQ_SECS_SCHEMA = ConfigValidation.IntegerValidator;


   /**
    * Configure the wait strategy used for internal queuing. Can be used to tradeoff latency
    * vs. throughput
    */
    public static final String TOPOLOGY_DISRUPTOR_WAIT_STRATEGY="topology.disruptor.wait.strategy";
    public static final Object TOPOLOGY_DISRUPTOR_WAIT_STRATEGY_SCHEMA = String.class;

   /**
    * The size of the shared thread pool for worker tasks to make use of. The thread pool can be accessed
    * via the TopologyContext.
    */
    public static final String TOPOLOGY_WORKER_SHARED_THREAD_POOL_SIZE="topology.worker.shared.thread.pool.size";
    public static final Object TOPOLOGY_WORKER_SHARED_THREAD_POOL_SIZE_SCHEMA = ConfigValidation.IntegerValidator;

    /**
     * The interval in seconds to use for determining whether to throttle error reported to Zookeeper. For example,
     * an interval of 10 seconds with topology.max.error.report.per.interval set to 5 will only allow 5 errors to be
     * reported to Zookeeper per task for every 10 second interval of time.
     */
    public static final String TOPOLOGY_ERROR_THROTTLE_INTERVAL_SECS="topology.error.throttle.interval.secs";
    public static final Object TOPOLOGY_ERROR_THROTTLE_INTERVAL_SECS_SCHEMA = ConfigValidation.IntegerValidator;

    /**
     * See doc for TOPOLOGY_ERROR_THROTTLE_INTERVAL_SECS
     */
    public static final String TOPOLOGY_MAX_ERROR_REPORT_PER_INTERVAL="topology.max.error.report.per.interval";
    public static final Object TOPOLOGY_MAX_ERROR_REPORT_PER_INTERVAL_SCHEMA = ConfigValidation.IntegerValidator;


    /**
     * How often a batch can be emitted in a Trident topology.
     */
    public static final String TOPOLOGY_TRIDENT_BATCH_EMIT_INTERVAL_MILLIS="topology.trident.batch.emit.interval.millis";
    public static final Object TOPOLOGY_TRIDENT_BATCH_EMIT_INTERVAL_MILLIS_SCHEMA = ConfigValidation.IntegerValidator;

    /**
     * Name of the topology. This config is automatically set by Storm when the topology is submitted.
     */
    public final static String TOPOLOGY_NAME="topology.name";
    public static final Object TOPOLOGY_NAME_SCHEMA = String.class;

    /**
     * The principal who submitted a topology
     */
    public final static String TOPOLOGY_SUBMITTER_PRINCIPAL = "topology.submitter.principal";
    public static final Object TOPOLOGY_SUBMITTER_PRINCIPAL_SCHEMA = String.class;

    /**
     * The local user name of the user who submitted a topology.
     */
    public static final String TOPOLOGY_SUBMITTER_USER = "topology.submitter.user";
    public static final Object TOPOLOGY_SUBMITTER_USER_SCHEMA = String.class;

    /**
     * Array of components that scheduler should try to place on separate hosts.
     */
    public static final String TOPOLOGY_SPREAD_COMPONENTS = "topology.spread.components";
    public static final Object TOPOLOGY_SPREAD_COMPONENTS_SCHEMA = ConfigValidation.StringsValidator;

    /**
     * A list of IAutoCredentials that the topology should load and use.
     */
    public static final String TOPOLOGY_AUTO_CREDENTIALS = "topology.auto-credentials";
    public static final Object TOPOLOGY_AUTO_CREDENTIALS_SCHEMA = ConfigValidation.StringsValidator;

    /**
     * Max pending tuples in one ShellBolt
     */
    public static final String TOPOLOGY_SHELLBOLT_MAX_PENDING="topology.shellbolt.max.pending";
    public static final Object TOPOLOGY_SHELLBOLT_MAX_PENDING_SCHEMA = ConfigValidation.IntegerValidator;

    /**
     * The root directory in ZooKeeper for metadata about TransactionalSpouts.
     */
    public static final String TRANSACTIONAL_ZOOKEEPER_ROOT="transactional.zookeeper.root";
    public static final Object TRANSACTIONAL_ZOOKEEPER_ROOT_SCHEMA = String.class;

    /**
     * The list of zookeeper servers in which to keep the transactional state. If null (which is default),
     * will use storm.zookeeper.servers
     */
    public static final String TRANSACTIONAL_ZOOKEEPER_SERVERS="transactional.zookeeper.servers";
    public static final Object TRANSACTIONAL_ZOOKEEPER_SERVERS_SCHEMA = ConfigValidation.StringsValidator;

    /**
     * The port to use to connect to the transactional zookeeper servers. If null (which is default),
     * will use storm.zookeeper.port
     */
    public static final String TRANSACTIONAL_ZOOKEEPER_PORT="transactional.zookeeper.port";
    public static final Object TRANSACTIONAL_ZOOKEEPER_PORT_SCHEMA = ConfigValidation.IntegerValidator;

    /**
     * The number of threads that should be used by the zeromq context in each worker process.
     */
    public static final String ZMQ_THREADS = "zmq.threads";
    public static final Object ZMQ_THREADS_SCHEMA = ConfigValidation.IntegerValidator;

    /**
     * How long a connection should retry sending messages to a target host when
     * the connection is closed. This is an advanced configuration and can almost
     * certainly be ignored.
     */
    public static final String ZMQ_LINGER_MILLIS = "zmq.linger.millis";
    public static final Object ZMQ_LINGER_MILLIS_SCHEMA = ConfigValidation.IntegerValidator;

    /**
     * The high water for the ZeroMQ push sockets used for networking. Use this config to prevent buffer explosion
     * on the networking layer.
     */
    public static final String ZMQ_HWM = "zmq.hwm";
    public static final Object ZMQ_HWM_SCHEMA = ConfigValidation.IntegerValidator;

    /**
     * This value is passed to spawned JVMs (e.g., Nimbus, Supervisor, and Workers)
     * for the java.library.path value. java.library.path tells the JVM where
     * to look for native libraries. It is necessary to set this config correctly since
     * Storm uses the ZeroMQ and JZMQ native libs.
     */
    public static final String JAVA_LIBRARY_PATH = "java.library.path";
    public static final Object JAVA_LIBRARY_PATH_SCHEMA = String.class;

    /**
     * The path to use as the zookeeper dir when running a zookeeper server via
     * "storm dev-zookeeper". This zookeeper instance is only intended for development;
     * it is not a production grade zookeeper setup.
     */
    public static final String DEV_ZOOKEEPER_PATH = "dev.zookeeper.path";
    public static final Object DEV_ZOOKEEPER_PATH_SCHEMA = String.class;

    /**
     * A map from topology name to the number of machines that should be dedicated for that topology. Set storm.scheduler
     * to backtype.storm.scheduler.IsolationScheduler to make use of the isolation scheduler.
     */
    public static final String ISOLATION_SCHEDULER_MACHINES = "isolation.scheduler.machines";
    public static final Object ISOLATION_SCHEDULER_MACHINES_SCHEMA = ConfigValidation.MapOfStringToNumberValidator;

    /**
     * A map from the user name to the number of machines that should that user is allowed to use. Set storm.scheduler
     * to backtype.storm.scheduler.multitenant.MultitenantScheduler
     */
    public static final String MULTITENANT_SCHEDULER_USER_POOLS = "multitenant.scheduler.user.pools";
    public static final Object MULTITENANT_SCHEDULER_USER_POOLS_SCHEMA = ConfigValidation.MapOfStringToNumberValidator;

    /**
     * The number of machines that should be used by this topology to isolate it from all others. Set storm.scheduler
     * to backtype.storm.scheduler.multitenant.MultitenantScheduler
     */
    public static final String TOPOLOGY_ISOLATED_MACHINES = "topology.isolate.machines";
    public static final Object TOPOLOGY_ISOLATED_MACHINES_SCHEMA = Number.class;

    public static void setClasspath(Map conf, String cp) {
        conf.put(Config.TOPOLOGY_CLASSPATH, cp);
    }

    public void setClasspath(String cp) {
        setClasspath(this, cp);
    }

    public static void setEnvironment(Map conf, Map env) {
        conf.put(Config.TOPOLOGY_ENVIRONMENT, env);
    }

    public void setEnvironment(Map env) {
        setEnvironment(this, env);
    }

    public static void setDebug(Map conf, boolean isOn) {
        conf.put(Config.TOPOLOGY_DEBUG, isOn);
    }

    public void setDebug(boolean isOn) {
        setDebug(this, isOn);
    }

    public static void setNumWorkers(Map conf, int workers) {
        conf.put(Config.TOPOLOGY_WORKERS, workers);
    }

    public void setNumWorkers(int workers) {
        setNumWorkers(this, workers);
    }

    public static void setNumAckers(Map conf, int numExecutors) {
        conf.put(Config.TOPOLOGY_ACKER_EXECUTORS, numExecutors);
    }

    public void setNumAckers(int numExecutors) {
        setNumAckers(this, numExecutors);
    }

    public static void setMessageTimeoutSecs(Map conf, int secs) {
        conf.put(Config.TOPOLOGY_MESSAGE_TIMEOUT_SECS, secs);
    }

    public void setMessageTimeoutSecs(int secs) {
        setMessageTimeoutSecs(this, secs);
    }

    public static void registerSerialization(Map conf, Class klass) {
        getRegisteredSerializations(conf).add(klass.getName());
    }

    public void registerSerialization(Class klass) {
        registerSerialization(this, klass);
    }

    public static void registerSerialization(Map conf, Class klass, Class<? extends Serializer> serializerClass) {
        Map<String, String> register = new HashMap<String, String>();
        register.put(klass.getName(), serializerClass.getName());
        getRegisteredSerializations(conf).add(register);
    }

    public void registerSerialization(Class klass, Class<? extends Serializer> serializerClass) {
        registerSerialization(this, klass, serializerClass);
    }

    public void registerMetricsConsumer(Class klass, Object argument, long parallelismHint) {
        HashMap m = new HashMap();
        m.put("class", klass.getCanonicalName());
        m.put("parallelism.hint", parallelismHint);
        m.put("argument", argument);

        List l = (List)this.get(TOPOLOGY_METRICS_CONSUMER_REGISTER);
        if(l == null) { l = new ArrayList(); }
        l.add(m);
        this.put(TOPOLOGY_METRICS_CONSUMER_REGISTER, l);
    }

    public void registerMetricsConsumer(Class klass, long parallelismHint) {
        registerMetricsConsumer(klass, null, parallelismHint);
    }

    public void registerMetricsConsumer(Class klass) {
        registerMetricsConsumer(klass, null, 1L);
    }

    public static void registerDecorator(Map conf, Class<? extends IKryoDecorator> klass) {
        getRegisteredDecorators(conf).add(klass.getName());
    }

    public void registerDecorator(Class<? extends IKryoDecorator> klass) {
        registerDecorator(this, klass);
    }

    public static void setKryoFactory(Map conf, Class<? extends IKryoFactory> klass) {
        conf.put(Config.TOPOLOGY_KRYO_FACTORY, klass.getName());
    }

    public void setKryoFactory(Class<? extends IKryoFactory> klass) {
        setKryoFactory(this, klass);
    }

    public static void setSkipMissingKryoRegistrations(Map conf, boolean skip) {
        conf.put(Config.TOPOLOGY_SKIP_MISSING_KRYO_REGISTRATIONS, skip);
    }

    public void setSkipMissingKryoRegistrations(boolean skip) {
       setSkipMissingKryoRegistrations(this, skip);
    }

    public static void setMaxTaskParallelism(Map conf, int max) {
        conf.put(Config.TOPOLOGY_MAX_TASK_PARALLELISM, max);
    }

    public void setMaxTaskParallelism(int max) {
        setMaxTaskParallelism(this, max);
    }

    public static void setMaxSpoutPending(Map conf, int max) {
        conf.put(Config.TOPOLOGY_MAX_SPOUT_PENDING, max);
    }

    public void setMaxSpoutPending(int max) {
        setMaxSpoutPending(this, max);
    }

    public static void setStatsSampleRate(Map conf, double rate) {
        conf.put(Config.TOPOLOGY_STATS_SAMPLE_RATE, rate);
    }

    public void setStatsSampleRate(double rate) {
        setStatsSampleRate(this, rate);
    }

    public static void setFallBackOnJavaSerialization(Map conf, boolean fallback) {
        conf.put(Config.TOPOLOGY_FALL_BACK_ON_JAVA_SERIALIZATION, fallback);
    }

    public void setFallBackOnJavaSerialization(boolean fallback) {
        setFallBackOnJavaSerialization(this, fallback);
    }

    private static List getRegisteredSerializations(Map conf) {
        List ret;
        if(!conf.containsKey(Config.TOPOLOGY_KRYO_REGISTER)) {
            ret = new ArrayList();
        } else {
            ret = new ArrayList((List) conf.get(Config.TOPOLOGY_KRYO_REGISTER));
        }
        conf.put(Config.TOPOLOGY_KRYO_REGISTER, ret);
        return ret;
    }

    private static List getRegisteredDecorators(Map conf) {
        List ret;
        if(!conf.containsKey(Config.TOPOLOGY_KRYO_DECORATORS)) {
            ret = new ArrayList();
        } else {
            ret = new ArrayList((List) conf.get(Config.TOPOLOGY_KRYO_DECORATORS));
        }
        conf.put(Config.TOPOLOGY_KRYO_DECORATORS, ret);
        return ret;
    }
}<|MERGE_RESOLUTION|>--- conflicted
+++ resolved
@@ -59,70 +59,39 @@
     /**
      * Netty based messaging: The buffer size for send/recv buffer
      */
-<<<<<<< HEAD
-    public static final String STORM_MESSAGING_NETTY_BUFFER_SIZE = "storm.messaging.netty.buffer_size";
-    public static final Object STORM_MESSAGING_NETTY_BUFFER_SIZE_SCHEMA = Number.class;
-=======
     public static final String STORM_MESSAGING_NETTY_BUFFER_SIZE = "storm.messaging.netty.buffer_size"; 
     public static final Object STORM_MESSAGING_NETTY_BUFFER_SIZE_SCHEMA = ConfigValidation.IntegerValidator;
->>>>>>> b2a8a77c
 
     /**
      * Netty based messaging: The max # of retries that a peer will perform when a remote is not accessible
      */
-<<<<<<< HEAD
-    public static final String STORM_MESSAGING_NETTY_MAX_RETRIES = "storm.messaging.netty.max_retries";
-    public static final Object STORM_MESSAGING_NETTY_MAX_RETRIES_SCHEMA = Number.class;
-=======
     public static final String STORM_MESSAGING_NETTY_MAX_RETRIES = "storm.messaging.netty.max_retries"; 
     public static final Object STORM_MESSAGING_NETTY_MAX_RETRIES_SCHEMA = ConfigValidation.IntegerValidator;
->>>>>>> b2a8a77c
 
     /**
      * Netty based messaging: The min # of milliseconds that a peer will wait.
      */
-<<<<<<< HEAD
-    public static final String STORM_MESSAGING_NETTY_MIN_SLEEP_MS = "storm.messaging.netty.min_wait_ms";
-    public static final Object STORM_MESSAGING_NETTY_MIN_SLEEP_MS_SCHEMA = Number.class;
-=======
     public static final String STORM_MESSAGING_NETTY_MIN_SLEEP_MS = "storm.messaging.netty.min_wait_ms"; 
     public static final Object STORM_MESSAGING_NETTY_MIN_SLEEP_MS_SCHEMA = ConfigValidation.IntegerValidator;
->>>>>>> b2a8a77c
 
     /**
      * Netty based messaging: The max # of milliseconds that a peer will wait.
      */
-<<<<<<< HEAD
-    public static final String STORM_MESSAGING_NETTY_MAX_SLEEP_MS = "storm.messaging.netty.max_wait_ms";
-    public static final Object STORM_MESSAGING_NETTY_MAX_SLEEP_MS_SCHEMA = Number.class;
-=======
     public static final String STORM_MESSAGING_NETTY_MAX_SLEEP_MS = "storm.messaging.netty.max_wait_ms"; 
     public static final Object STORM_MESSAGING_NETTY_MAX_SLEEP_MS_SCHEMA = ConfigValidation.IntegerValidator;
->>>>>>> b2a8a77c
 
     /**
      * Netty based messaging: The # of worker threads for the server.
      */
-<<<<<<< HEAD
-    public static final String STORM_MESSAGING_NETTY_SERVER_WORKER_THREADS = "storm.messaging.netty.server_worker_threads";
-    public static final Object STORM_MESSAGING_NETTY_SERVER_WORKER_THREADS_SCHEMA = Number.class;
-=======
     public static final String STORM_MESSAGING_NETTY_SERVER_WORKER_THREADS = "storm.messaging.netty.server_worker_threads"; 
     public static final Object STORM_MESSAGING_NETTY_SERVER_WORKER_THREADS_SCHEMA = ConfigValidation.IntegerValidator;
->>>>>>> b2a8a77c
 
     /**
      * Netty based messaging: The # of worker threads for the client.
      */
-<<<<<<< HEAD
-    public static final String STORM_MESSAGING_NETTY_CLIENT_WORKER_THREADS = "storm.messaging.netty.client_worker_threads";
-    public static final Object STORM_MESSAGING_NETTY_CLIENT_WORKER_THREADS_SCHEMA = Number.class;
-
-=======
     public static final String STORM_MESSAGING_NETTY_CLIENT_WORKER_THREADS = "storm.messaging.netty.client_worker_threads"; 
     public static final Object STORM_MESSAGING_NETTY_CLIENT_WORKER_THREADS_SCHEMA = ConfigValidation.IntegerValidator;
     
->>>>>>> b2a8a77c
     /**
      * If the Netty messaging layer is busy, the Netty client will try to batch message as more as possible up to the size of STORM_NETTY_MESSAGE_BATCH_SIZE bytes
      */
@@ -133,15 +102,8 @@
      * We check with this interval that whether the Netty channel is writable and try to write pending messages
      */
     public static final String STORM_NETTY_FLUSH_CHECK_INTERVAL_MS = "storm.messaging.netty.flush.check.interval.ms";
-<<<<<<< HEAD
-    public static final Object STORM_NETTY_FLUSH_CHECK_INTERVAL_MS_SCHEMA = Number.class;
-
-
-=======
     public static final Object STORM_NETTY_FLUSH_CHECK_INTERVAL_MS_SCHEMA = ConfigValidation.IntegerValidator;
     
-    
->>>>>>> b2a8a77c
     /**
      * A list of hosts of ZooKeeper servers used to manage the cluster.
      */
@@ -813,13 +775,8 @@
      * control how many worker receiver threads we need per worker
      */
     public static final String WORKER_RECEIVER_THREAD_COUNT = "topology.worker.receiver.thread.count";
-<<<<<<< HEAD
-    public static final Object WORKER_RECEIVER_THREAD_COUNT_SCHEMA = Number.class;
-
-=======
     public static final Object WORKER_RECEIVER_THREAD_COUNT_SCHEMA = ConfigValidation.IntegerValidator;
     
->>>>>>> b2a8a77c
     /**
      * How often this worker should heartbeat to the supervisor.
      */
@@ -984,13 +941,8 @@
      * Note that this config parameter has no effect for unreliable spouts that don't tag
      * their tuples with a message id.
      */
-<<<<<<< HEAD
-    public static final String TOPOLOGY_MAX_SPOUT_PENDING="topology.max.spout.pending";
-    public static final Object TOPOLOGY_MAX_SPOUT_PENDING_SCHEMA = Number.class;
-=======
     public static final String TOPOLOGY_MAX_SPOUT_PENDING="topology.max.spout.pending"; 
     public static final Object TOPOLOGY_MAX_SPOUT_PENDING_SCHEMA = ConfigValidation.IntegerValidator;
->>>>>>> b2a8a77c
 
     /**
      * A class that implements a strategy for what to do when a spout needs to wait. Waiting is
@@ -1040,12 +992,12 @@
     public static final Object TOPOLOGY_WORKER_CHILDOPTS_SCHEMA = ConfigValidation.StringOrStringListValidator;
 
     /**
-<<<<<<< HEAD
      * Topology-specific options GC for the worker child process. This overrides WORKER_GC_CHILDOPTS.
      */
     public static final String TOPOLOGY_WORKER_GC_CHILDOPTS="topology.worker.gc.childopts";
     public static final Object TOPOLOGY_WORKER_GC_CHILDOPTS_SCHEMA = ConfigValidation.StringOrStringListValidator;
-=======
+
+    /**
      * Topology-specific classpath for the worker child process. This is combined to the usual classpath.
      */
     public static final String TOPOLOGY_CLASSPATH="topology.classpath";
@@ -1057,7 +1009,6 @@
      */
      public static final String TOPOLOGY_ENVIRONMENT="topology.environment";
      public static final Object TOPOLOGY_ENVIRONMENT_SCHEMA = Map.class;
->>>>>>> b2a8a77c
 
     /**
      * This config is available for TransactionalSpouts, and contains the id ( a String) for
