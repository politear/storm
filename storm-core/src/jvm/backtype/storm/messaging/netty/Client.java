/**
 * Licensed to the Apache Software Foundation (ASF) under one
 * or more contributor license agreements.  See the NOTICE file
 * distributed with this work for additional information
 * regarding copyright ownership.  The ASF licenses this file
 * to you under the Apache License, Version 2.0 (the
 * "License"); you may not use this file except in compliance
 * with the License.  You may obtain a copy of the License at
 *
 * http://www.apache.org/licenses/LICENSE-2.0
 *
 * Unless required by applicable law or agreed to in writing, software
 * distributed under the License is distributed on an "AS IS" BASIS,
 * WITHOUT WARRANTIES OR CONDITIONS OF ANY KIND, either express or implied.
 * See the License for the specific language governing permissions and
 * limitations under the License.
 */
package backtype.storm.messaging.netty;

import backtype.storm.Config;
import backtype.storm.messaging.ConnectionWithStatus;
import backtype.storm.messaging.TaskMessage;
import backtype.storm.metric.api.IStatefulObject;
import backtype.storm.utils.StormBoundedExponentialBackoffRetry;
import backtype.storm.utils.Utils;
import org.jboss.netty.bootstrap.ClientBootstrap;
import org.jboss.netty.channel.Channel;
import org.jboss.netty.channel.ChannelFactory;
import org.jboss.netty.channel.ChannelFuture;
import org.jboss.netty.channel.ChannelFutureListener;
import org.jboss.netty.util.HashedWheelTimer;
import org.jboss.netty.util.Timeout;
import org.jboss.netty.util.TimerTask;
import org.slf4j.Logger;
import org.slf4j.LoggerFactory;

import java.net.InetSocketAddress;
import java.net.SocketAddress;
import java.util.ArrayList;
import java.util.HashMap;
import java.util.Iterator;
import java.util.List;
import java.util.Map;
import java.util.concurrent.TimeUnit;
import java.util.concurrent.atomic.AtomicInteger;
import java.util.concurrent.atomic.AtomicLong;
import java.util.concurrent.atomic.AtomicReference;

import static com.google.common.base.Preconditions.checkState;

/**
 * A Netty client for sending task messages to a remote destination (Netty server).
 *
 * Implementation details:
 *
 * - Sending messages, i.e. writing to the channel, is performed asynchronously.
 * - Messages are sent in batches to optimize for network throughput at the expense of network latency.  The message
 *   batch size is configurable.
 * - Connecting and reconnecting are performed asynchronously.
 *     - Note: The current implementation drops any messages that are being enqueued for sending if the connection to
 *       the remote destination is currently unavailable.
 */
public class Client extends ConnectionWithStatus implements IStatefulObject {
    private static final long PENDING_MESSAGES_FLUSH_TIMEOUT_MS = 600000L;
    private static final long PENDING_MESSAGES_FLUSH_INTERVAL_MS = 1000L;

    private static final Logger LOG = LoggerFactory.getLogger(Client.class);
    private static final String PREFIX = "Netty-Client-";
    private static final long NO_DELAY_MS = 0L;

    private final Map stormConf;
    private final StormBoundedExponentialBackoffRetry retryPolicy;
    private final ClientBootstrap bootstrap;
    private final InetSocketAddress dstAddress;
    protected final String dstAddressPrefixedName;

    /**
     * The channel used for all write operations from this client to the remote destination.
     */
    private final AtomicReference<Channel> channelRef = new AtomicReference<Channel>();


    /**
     * Maximum number of reconnection attempts we will perform after a disconnect before giving up.
     */
    private final int maxReconnectionAttempts;

    /**
     * Total number of connection attempts.
     */
    private final AtomicInteger totalConnectionAttempts = new AtomicInteger(0);

    /**
     * Number of connection attempts since the last disconnect.
     */
    private final AtomicInteger connectionAttempts = new AtomicInteger(0);

    /**
     * Number of messages successfully sent to the remote destination.
     */
    private final AtomicInteger messagesSent = new AtomicInteger(0);

    /**
     * Number of messages that could not be sent to the remote destination.
     */
    private final AtomicInteger messagesLost = new AtomicInteger(0);

    /**
     * Number of messages buffered in memory.
     */
    private final AtomicLong pendingMessages = new AtomicLong(0);


    /**
     * This flag is set to true if and only if a client instance is being closed.
     */
    private volatile boolean closing = false;

    private final HashedWheelTimer scheduler;

    private final MessageBuffer batcher;

    @SuppressWarnings("rawtypes")
    Client(Map stormConf, ChannelFactory factory, HashedWheelTimer scheduler, String host, int port) {
        this.stormConf = stormConf;
        closing = false;
        this.scheduler = scheduler;
        int bufferSize = Utils.getInt(stormConf.get(Config.STORM_MESSAGING_NETTY_BUFFER_SIZE));
        LOG.info("creating Netty Client, connecting to {}:{}, bufferSize: {}", host, port, bufferSize);
        int messageBatchSize = Utils.getInt(stormConf.get(Config.STORM_NETTY_MESSAGE_BATCH_SIZE), 262144);

        maxReconnectionAttempts = Utils.getInt(stormConf.get(Config.STORM_MESSAGING_NETTY_MAX_RETRIES));
        int minWaitMs = Utils.getInt(stormConf.get(Config.STORM_MESSAGING_NETTY_MIN_SLEEP_MS));
        int maxWaitMs = Utils.getInt(stormConf.get(Config.STORM_MESSAGING_NETTY_MAX_SLEEP_MS));
        retryPolicy = new StormBoundedExponentialBackoffRetry(minWaitMs, maxWaitMs, maxReconnectionAttempts);

        // Initiate connection to remote destination
        bootstrap = createClientBootstrap(factory, bufferSize);
        dstAddress = new InetSocketAddress(host, port);
        dstAddressPrefixedName = prefixedName(dstAddress);
        scheduleConnect(NO_DELAY_MS);
        batcher = new MessageBuffer(messageBatchSize);
    }

    private ClientBootstrap createClientBootstrap(ChannelFactory factory, int bufferSize) {
        ClientBootstrap bootstrap = new ClientBootstrap(factory);
        bootstrap.setOption("tcpNoDelay", true);
        bootstrap.setOption("sendBufferSize", bufferSize);
        bootstrap.setOption("keepAlive", true);
        bootstrap.setPipelineFactory(new StormClientPipelineFactory(this));
        return bootstrap;
    }

    private String prefixedName(InetSocketAddress dstAddress) {
        if (null != dstAddress) {
            return PREFIX + dstAddress.toString();
        }
        return "";
    }

    /**
     * We will retry connection with exponential back-off policy
     */
    private void scheduleConnect(long delayMs) {
        scheduler.newTimeout(new Connect(dstAddress), delayMs, TimeUnit.MILLISECONDS);
    }

    private boolean reconnectingAllowed() {
        return !closing && connectionAttempts.get() <= (maxReconnectionAttempts + 1);
    }

    private boolean connectionEstablished(Channel channel) {
        // Because we are using TCP (which is a connection-oriented transport unlike UDP), a connection is only fully
        // established iff the channel is connected.  That is, a TCP-based channel must be in the CONNECTED state before
        // anything can be read or written to the channel.
        //
        // See:
        // - http://netty.io/3.9/api/org/jboss/netty/channel/ChannelEvent.html
        // - http://stackoverflow.com/questions/13356622/what-are-the-netty-channel-state-transitions
        return channel != null && channel.isConnected();
    }

    /**
     * Note:  Storm will check via this method whether a worker can be activated safely during the initial startup of a
     * topology.  The worker will only be activated once all of the its connections are ready.
     */
    @Override
    public Status status() {
        if (closing) {
            return Status.Closed;
        } else if (!connectionEstablished(channelRef.get())) {
            return Status.Connecting;
        } else {
            return Status.Ready;
        }
    }

    /**
     * Receiving messages is not supported by a client.
     *
     * @throws java.lang.UnsupportedOperationException whenever this method is being called.
     */
    @Override
    public Iterator<TaskMessage> recv(int flags, int clientId) {
        throw new UnsupportedOperationException("Client connection should not receive any messages");
    }

    @Override
    public void send(int taskId, byte[] payload) {
        TaskMessage msg = new TaskMessage(taskId, payload);
        List<TaskMessage> wrapper = new ArrayList<TaskMessage>(1);
        wrapper.add(msg);
        send(wrapper.iterator());
    }

    /**
     * Enqueue task messages to be sent to the remote destination (cf. `host` and `port`).
     */
    @Override
    public void send(Iterator<TaskMessage> msgs) {
        if (closing) {
            int numMessages = iteratorSize(msgs);
            LOG.error("discarding {} messages because the Netty client to {} is being closed", numMessages,
                    dstAddressPrefixedName);
            return;
        }

        if (!hasMessages(msgs)) {
            return;
        }

        Channel channel = getConnectedChannel();
        if (channel == null) {
            /*
             * Connection is unavailable. We will drop pending messages and let at-least-once message replay kick in.
             *
             * Another option would be to buffer the messages in memory.  But this option has the risk of causing OOM errors,
             * especially for topologies that disable message acking because we don't know whether the connection recovery will
             * succeed  or not, and how long the recovery will take.
             */
            dropMessages(msgs);
            return;
        }


        while (msgs.hasNext()) {
            TaskMessage message = msgs.next();
            MessageBatch full = batcher.add(message);
            if(full != null){
                flushMessages(channel, full);
            }
        }

        if(channel.isWritable()){
            // Netty's internal buffer is not full and we still have message left in the buffer.
            // We should write the unfilled MessageBatch immediately to reduce latency
            MessageBatch batch = batcher.drain();
            if(batch != null) {
                flushMessages(channel, batch);
            }
        } else {
            // Channel's buffer is full, meaning that we have time to wait other messages to arrive, and create a bigger
            // batch. This yields better throughput.
            // We can rely on `notifyInterestChanged` to push these messages as soon as there is spece in Netty's buffer
            // because we know `Channel.isWritable` was false after the messages were already in the buffer.
        }
    }

    private Channel getConnectedChannel() {
        Channel channel = channelRef.get();
        if (connectionEstablished(channel)) {
            return channel;
        } else {
            // Closing the channel and reconnecting should be done before handling the messages.
            boolean reconnectScheduled = closeChannelAndReconnect(channel);
            if (reconnectScheduled) {
                // Log the connection error only once
                LOG.error("connection to {} is unavailable", dstAddressPrefixedName);
            }
            return null;
        }
    }

    private boolean hasMessages(Iterator<TaskMessage> msgs) {
        return msgs != null && msgs.hasNext();
    }


    private void dropMessages(Iterator<TaskMessage> msgs) {
        // We consume the iterator by traversing and thus "emptying" it.
        int msgCount = iteratorSize(msgs);
        messagesLost.getAndAdd(msgCount);
    }

    private int iteratorSize(Iterator<TaskMessage> msgs) {
        int size = 0;
        if (msgs != null) {
            while (msgs.hasNext()) {
                size++;
                msgs.next();
            }
        }
        return size;
    }

    /**
     * Asynchronously writes the message batch to the channel.
     *
     * If the write operation fails, then we will close the channel and trigger a reconnect.
     */
<<<<<<< HEAD
    private void flushMessages(Channel channel, final MessageBatch batch) {
        if(batch.isEmpty()){
=======
    private synchronized void flushMessages(Channel channel, MessageBatch batch) {
        if (!containsMessages(batch)) {
>>>>>>> 4dd2571a
            return;
        }
        
        final int numMessages = batch.size();
        LOG.debug("writing {} messages to channel {}", batch.size(), channel.toString());
        pendingMessages.addAndGet(numMessages);

        ChannelFuture future = channel.write(batch);
        future.addListener(new ChannelFutureListener() {
            public void operationComplete(ChannelFuture future) throws Exception {
                pendingMessages.addAndGet(0 - numMessages);
                if (future.isSuccess()) {
                    LOG.debug("sent {} messages to {}", numMessages, dstAddressPrefixedName);
<<<<<<< HEAD
                    messagesSent.getAndAdd(batch.size());
                } else {
=======
                    messagesSent.getAndAdd(numMessages);
                }
                else {
>>>>>>> 4dd2571a
                    LOG.error("failed to send {} messages to {}: {}", numMessages, dstAddressPrefixedName,
                            future.getCause());
                    closeChannelAndReconnect(future.getChannel());
                    messagesLost.getAndAdd(numMessages);
                }
            }

        });
    }

    /**
     * Schedule a reconnect if we closed a non-null channel, and acquired the right to
     * provide a replacement by successfully setting a null to the channel field
     * @param channel
     * @return if the call scheduled a re-connect task
     */
    private boolean closeChannelAndReconnect(Channel channel) {
        if (channel != null) {
            channel.close();
            if (channelRef.compareAndSet(channel, null)) {
                scheduleConnect(NO_DELAY_MS);
                return true;
            }
        }
        return false;
    }

    /**
     * Gracefully close this client.
     */
    @Override
    public void close() {
        if (!closing) {
            LOG.info("closing Netty Client {}", dstAddressPrefixedName);
            // Set closing to true to prevent any further reconnection attempts.
            closing = true;
            waitForPendingMessagesToBeSent();
            closeChannel();
        }
    }

    private void waitForPendingMessagesToBeSent() {
        LOG.info("waiting up to {} ms to send {} pending messages to {}",
                PENDING_MESSAGES_FLUSH_TIMEOUT_MS, pendingMessages.get(), dstAddressPrefixedName);
        long totalPendingMsgs = pendingMessages.get();
        long startMs = System.currentTimeMillis();
        while (pendingMessages.get() != 0) {
            try {
                long deltaMs = System.currentTimeMillis() - startMs;
                if (deltaMs > PENDING_MESSAGES_FLUSH_TIMEOUT_MS) {
                    LOG.error("failed to send all pending messages to {} within timeout, {} of {} messages were not " +
                            "sent", dstAddressPrefixedName, pendingMessages.get(), totalPendingMsgs);
                    break;
                }
                Thread.sleep(PENDING_MESSAGES_FLUSH_INTERVAL_MS);
            }
            catch (InterruptedException e) {
                break;
            }
        }

    }


    private void closeChannel() {
        Channel channel = channelRef.get();
        if (channel != null) {
            channel.close();
            LOG.debug("channel to {} closed", dstAddressPrefixedName);
        }
    }

    @Override
    public Object getState() {
        LOG.info("Getting metrics for client connection to {}", dstAddressPrefixedName);
        HashMap<String, Object> ret = new HashMap<String, Object>();
        ret.put("reconnects", totalConnectionAttempts.getAndSet(0));
        ret.put("sent", messagesSent.getAndSet(0));
        ret.put("pending", pendingMessages.get());
        ret.put("lostOnSend", messagesLost.getAndSet(0));
        ret.put("dest", dstAddress.toString());
        String src = srcAddressName();
        if (src != null) {
            ret.put("src", src);
        }
        return ret;
    }

    public Map getStormConf() {
        return stormConf;
    }

    private String srcAddressName() {
        String name = null;
        Channel channel = channelRef.get();
        if (channel != null) {
            SocketAddress address = channel.getLocalAddress();
            if (address != null) {
                name = address.toString();
            }
        }
        return name;
    }

    @Override
    public String toString() {
        return String.format("Netty client for connecting to %s", dstAddressPrefixedName);
    }

    /**
     * Called by Netty thread on change in channel interest
     * @param channel
     */
    public void notifyInterestChanged(Channel channel) {
        if(channel.isWritable()){
            // Channel is writable again, write if there are any messages pending
            MessageBatch pending = batcher.drain();
            flushMessages(channel, pending);
        }
    }

    /**
     * Asynchronously establishes a Netty connection to the remote address
     * This task runs on a single thread shared among all clients, and thus
     * should not perform operations that block.
     */
    private class Connect implements TimerTask {

        private final InetSocketAddress address;

        public Connect(InetSocketAddress address) {
            this.address = address;
        }

        private void reschedule(Throwable t) {
            String baseMsg = String.format("connection attempt %s to %s failed", connectionAttempts,
                    dstAddressPrefixedName);
            String failureMsg = (t == null) ? baseMsg : baseMsg + ": " + t.toString();
            LOG.error(failureMsg);
            long nextDelayMs = retryPolicy.getSleepTimeMs(connectionAttempts.get(), 0);
            scheduleConnect(nextDelayMs);
        }


        @Override
        public void run(Timeout timeout) throws Exception {
            if (reconnectingAllowed()) {
                final int connectionAttempt = connectionAttempts.getAndIncrement();
                totalConnectionAttempts.getAndIncrement();

                LOG.debug("connecting to {} [attempt {}]", address.toString(), connectionAttempt);
                ChannelFuture future = bootstrap.connect(address);
                future.addListener(new ChannelFutureListener() {
                    @Override
                    public void operationComplete(ChannelFuture future) throws Exception {
                        // This call returns immediately
                        Channel newChannel = future.getChannel();

                        if (future.isSuccess() && connectionEstablished(newChannel)) {
                            boolean setChannel = channelRef.compareAndSet(null, newChannel);
                            checkState(setChannel);
                            LOG.debug("successfully connected to {}, {} [attempt {}]", address.toString(), newChannel.toString(),
                                    connectionAttempt);
                            if (messagesLost.get() > 0) {
                                LOG.warn("Re-connection to {} was successful but {} messages has been lost so far", address.toString(), messagesLost.get());
                            }
                        } else {
                            Throwable cause = future.getCause();
                            reschedule(cause);
                            if (newChannel != null) {
                                newChannel.close();
                            }
                        }
                    }
                });
            } else {
                close();
                throw new RuntimeException("Giving up to scheduleConnect to " + dstAddressPrefixedName + " after " +
                        connectionAttempts + " failed attempts. " + messagesLost.get() + " messages were lost");

            }
        }
    }

}<|MERGE_RESOLUTION|>--- conflicted
+++ resolved
@@ -308,13 +308,8 @@
      *
      * If the write operation fails, then we will close the channel and trigger a reconnect.
      */
-<<<<<<< HEAD
     private void flushMessages(Channel channel, final MessageBatch batch) {
         if(batch.isEmpty()){
-=======
-    private synchronized void flushMessages(Channel channel, MessageBatch batch) {
-        if (!containsMessages(batch)) {
->>>>>>> 4dd2571a
             return;
         }
         
@@ -328,14 +323,8 @@
                 pendingMessages.addAndGet(0 - numMessages);
                 if (future.isSuccess()) {
                     LOG.debug("sent {} messages to {}", numMessages, dstAddressPrefixedName);
-<<<<<<< HEAD
                     messagesSent.getAndAdd(batch.size());
                 } else {
-=======
-                    messagesSent.getAndAdd(numMessages);
-                }
-                else {
->>>>>>> 4dd2571a
                     LOG.error("failed to send {} messages to {}: {}", numMessages, dstAddressPrefixedName,
                             future.getCause());
                     closeChannelAndReconnect(future.getChannel());
@@ -370,6 +359,8 @@
     public void close() {
         if (!closing) {
             LOG.info("closing Netty Client {}", dstAddressPrefixedName);
+            context.removeClient(dstAddress.getHostName(),dstAddress.getPort());
+            context = null;
             // Set closing to true to prevent any further reconnection attempts.
             closing = true;
             waitForPendingMessagesToBeSent();
