--- conflicted
+++ resolved
@@ -212,12 +212,7 @@
   (let [stormroot (supervisor-stormdist-root conf storm-id)
         conf-path (supervisor-stormconf-path stormroot)
         topology-path (supervisor-stormcode-path stormroot)]
-<<<<<<< HEAD
-    (merge conf (Utils/javaDeserialize (FileUtils/readFileToByteArray (File. conf-path)) java.util.Map))
-    ))
-=======
-    (merge conf (clojurify-structure (Utils/deserialize (FileUtils/readFileToByteArray (File. conf-path)))))))
->>>>>>> 5eff2e76
+    (merge conf (clojurify-structure (Utils/javaDeserialize (FileUtils/readFileToByteArray (File. conf-path)))))))
 
 (defn read-supervisor-topology
   [conf storm-id]
