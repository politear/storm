--- conflicted
+++ resolved
@@ -24,13 +24,9 @@
             ExecutorAggregateStats SpecificAggregateStats
             SpoutAggregateStats TopologyPageInfo TopologyStats])
   (:import [org.apache.storm.utils Utils])
-<<<<<<< HEAD
   (:import [org.apache.storm.cluster StormClusterStateImpl])
-  (:import [org.apache.storm.metric.internal MultiCountStatAndMetric MultiLatencyStatAndMetric])
-=======
   (:import [org.apache.storm.metric.internal MultiCountStatAndMetric MultiLatencyStatAndMetric]
            [java.util Collection])
->>>>>>> 12ceb097
   (:use [org.apache.storm log util])
   (:use [clojure.math.numeric-tower :only [ceil]]))
 
