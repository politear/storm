;; Licensed to the Apache Software Foundation (ASF) under one
;; or more contributor license agreements.  See the NOTICE file
;; distributed with this work for additional information
;; regarding copyright ownership.  The ASF licenses this file
;; to you under the Apache License, Version 2.0 (the
;; "License"); you may not use this file except in compliance
;; with the License.  You may obtain a copy of the License at
;;
;; http://www.apache.org/licenses/LICENSE-2.0
;;
;; Unless required by applicable law or agreed to in writing, software
;; distributed under the License is distributed on an "AS IS" BASIS,
;; WITHOUT WARRANTIES OR CONDITIONS OF ANY KIND, either express or implied.
;; See the License for the specific language governing permissions and
;; limitations under the License.
(ns org.apache.storm.daemon.executor
  (:use [org.apache.storm.daemon common])
  (:import [org.apache.storm.generated Grouping Grouping$_Fields]
           [java.io Serializable])
  (:use [org.apache.storm util config log stats])
  (:import [java.util List Random HashMap ArrayList LinkedList Map])
  (:import [org.apache.storm ICredentialsListener Thrift])
  (:import [org.apache.storm.hooks ITaskHook])
  (:import [org.apache.storm.tuple AddressedTuple Tuple Fields TupleImpl MessageId])
  (:import [org.apache.storm.spout ISpoutWaitStrategy ISpout SpoutOutputCollector ISpoutOutputCollector])
  (:import [org.apache.storm.hooks.info SpoutAckInfo SpoutFailInfo
            EmitInfo BoltFailInfo BoltAckInfo BoltExecuteInfo])
  (:import [org.apache.storm.grouping CustomStreamGrouping])
  (:import [org.apache.storm.task WorkerTopologyContext IBolt OutputCollector IOutputCollector])
  (:import [org.apache.storm.generated GlobalStreamId])
  (:import [org.apache.storm.utils Utils ConfigUtils TupleUtils MutableObject RotatingMap RotatingMap$ExpiredCallback MutableLong Time DisruptorQueue WorkerBackpressureThread DisruptorBackpressureCallback])
  (:import [com.lmax.disruptor InsufficientCapacityException])
  (:import [org.apache.storm.serialization KryoTupleSerializer])
  (:import [org.apache.storm.daemon Shutdownable])
  (:import [org.apache.storm.metric.api IMetric IMetricsConsumer$TaskInfo IMetricsConsumer$DataPoint StateMetric])
  (:import [org.apache.storm Config Constants])
  (:import [org.apache.storm.cluster ClusterStateContext DaemonType StormClusterStateImpl ClusterUtils])
  (:import [org.apache.storm.grouping LoadAwareCustomStreamGrouping LoadAwareShuffleGrouping LoadMapping ShuffleGrouping])
  (:import [java.lang Thread Thread$UncaughtExceptionHandler]
           [java.util.concurrent ConcurrentLinkedQueue]
           [org.json.simple JSONValue]
<<<<<<< HEAD
           [com.lmax.disruptor.dsl ProducerType])
  (:require [org.apache.storm [thrift :as thrift] [stats :as stats]])
=======
           [com.lmax.disruptor.dsl ProducerType]
           [org.apache.storm StormTimer])
  (:require [org.apache.storm [cluster :as cluster] [stats :as stats]])
>>>>>>> d0cd52b7
  (:require [org.apache.storm.daemon [task :as task]])
  (:require [org.apache.storm.daemon.builtin-metrics :as builtin-metrics])
  (:require [clojure.set :as set]))

(defn- mk-fields-grouper
  [^Fields out-fields ^Fields group-fields ^List target-tasks]
  (let [num-tasks (count target-tasks)
        task-getter (fn [i] (.get target-tasks i))]
    (fn [task-id ^List values load]
      (-> (.select out-fields group-fields values)
          (TupleUtils/listHashCode)
          (mod num-tasks)
          task-getter))))

(defn- mk-custom-grouper
  [^CustomStreamGrouping grouping ^WorkerTopologyContext context ^String component-id ^String stream-id target-tasks]
  (.prepare grouping context (GlobalStreamId. component-id stream-id) target-tasks)
  (if (instance? LoadAwareCustomStreamGrouping grouping)
    (fn [task-id ^List values load]
      (.chooseTasks ^LoadAwareCustomStreamGrouping grouping task-id values load))
    (fn [task-id ^List values load]
      (.chooseTasks grouping task-id values))))

(defn mk-shuffle-grouper
  [^List target-tasks topo-conf ^WorkerTopologyContext context ^String component-id ^String stream-id]
  (if (.get topo-conf TOPOLOGY-DISABLE-LOADAWARE-MESSAGING)
    (mk-custom-grouper (ShuffleGrouping.) context component-id stream-id target-tasks)
    (mk-custom-grouper (LoadAwareShuffleGrouping.) context component-id stream-id target-tasks)))

(defn- mk-grouper
  "Returns a function that returns a vector of which task indices to send tuple to, or just a single task index."
  [^WorkerTopologyContext context component-id stream-id ^Fields out-fields thrift-grouping ^List target-tasks topo-conf]
  (let [num-tasks (count target-tasks)
        random (Random.)
        target-tasks (vec (sort target-tasks))]
    (condp = (Thrift/groupingType thrift-grouping)
      Grouping$_Fields/FIELDS
        (if (Thrift/isGlobalGrouping thrift-grouping)
          (fn [task-id tuple load]
            ;; It's possible for target to have multiple tasks if it reads multiple sources
            (first target-tasks))
          (let [group-fields (Fields. (Thrift/fieldGrouping thrift-grouping))]
            (mk-fields-grouper out-fields group-fields target-tasks)
            ))
      Grouping$_Fields/ALL
        (fn [task-id tuple load] target-tasks)
      Grouping$_Fields/SHUFFLE
        (mk-shuffle-grouper target-tasks topo-conf context component-id stream-id)
      Grouping$_Fields/LOCAL_OR_SHUFFLE
        (let [same-tasks (set/intersection
                           (set target-tasks)
                           (set (.getThisWorkerTasks context)))]
          (if-not (empty? same-tasks)
            (mk-shuffle-grouper (vec same-tasks) topo-conf context component-id stream-id)
            (mk-shuffle-grouper target-tasks topo-conf context component-id stream-id)))
      Grouping$_Fields/NONE
        (fn [task-id tuple load]
          (let [i (mod (.nextInt random) num-tasks)]
            (get target-tasks i)
            ))
      Grouping$_Fields/CUSTOM_OBJECT
        (let [grouping (Thrift/instantiateJavaObject (.get_custom_object thrift-grouping))]
          (mk-custom-grouper grouping context component-id stream-id target-tasks))
      Grouping$_Fields/CUSTOM_SERIALIZED
        (let [grouping (Utils/javaDeserialize (.get_custom_serialized thrift-grouping) Serializable)]
          (mk-custom-grouper grouping context component-id stream-id target-tasks))
      Grouping$_Fields/DIRECT
        :direct
      )))

;TODO: when translating this function, you should replace the filter-val with a proper for loop + if condition HERE
(defn- outbound-groupings
  [^WorkerTopologyContext worker-context this-component-id stream-id out-fields component->grouping topo-conf]
  (->> component->grouping
       (filter-key #(-> worker-context
                        (.getComponentTasks %)
                        count
                        pos?))
       (map (fn [[component tgrouping]]
               [component
                (mk-grouper worker-context
                            this-component-id
                            stream-id
                            out-fields
                            tgrouping
                            (.getComponentTasks worker-context component)
                            topo-conf)]))
       (into {})
       (HashMap.)))

(defn outbound-components
  "Returns map of stream id to component id to grouper"
  [^WorkerTopologyContext worker-context component-id topo-conf]
  (->> (.getTargets worker-context component-id)
        clojurify-structure
        (map (fn [[stream-id component->grouping]]
               [stream-id
                (outbound-groupings
                  worker-context
                  component-id
                  stream-id
                  (.getComponentOutputFields worker-context component-id stream-id)
                  component->grouping
                  topo-conf)]))
         (into (apply merge (map #(hash-map % nil) (.keySet (.get_streams (.getComponentCommon worker-context component-id))))))
         (HashMap.)))

(defn executor-type [^WorkerTopologyContext context component-id]
  (let [topology (.getRawTopology context)
        spouts (.get_spouts topology)
        bolts (.get_bolts topology)]
    (cond (contains? spouts component-id) :spout
          (contains? bolts component-id) :bolt
          :else (throw (RuntimeException. (str "Could not find " component-id " in topology " topology))))))

(defn executor-selector [executor-data & _] (:type executor-data))

(defmulti mk-threads executor-selector)
(defmulti mk-executor-stats executor-selector)
(defmulti close-component executor-selector)

(defn- normalized-component-conf [storm-conf general-context component-id]
  (let [to-remove (disj (set ALL-CONFIGS)
                        TOPOLOGY-DEBUG
                        TOPOLOGY-MAX-SPOUT-PENDING
                        TOPOLOGY-MAX-TASK-PARALLELISM
                        TOPOLOGY-TRANSACTIONAL-ID
                        TOPOLOGY-TICK-TUPLE-FREQ-SECS
                        TOPOLOGY-SLEEP-SPOUT-WAIT-STRATEGY-TIME-MS
                        TOPOLOGY-SPOUT-WAIT-STRATEGY
                        TOPOLOGY-BOLTS-WINDOW-LENGTH-COUNT
                        TOPOLOGY-BOLTS-WINDOW-LENGTH-DURATION-MS
                        TOPOLOGY-BOLTS-SLIDING-INTERVAL-COUNT
                        TOPOLOGY-BOLTS-SLIDING-INTERVAL-DURATION-MS
                        TOPOLOGY-BOLTS-TUPLE-TIMESTAMP-FIELD-NAME
                        TOPOLOGY-BOLTS-TUPLE-TIMESTAMP-MAX-LAG-MS
                        TOPOLOGY-BOLTS-MESSAGE-ID-FIELD-NAME
                        TOPOLOGY-STATE-PROVIDER
                        TOPOLOGY-STATE-PROVIDER-CONFIG
                        )
        spec-conf (-> general-context
                      (.getComponentCommon component-id)
                      .get_json_conf
                      (#(if % (JSONValue/parse %)))
                      clojurify-structure)]
    (merge storm-conf (apply dissoc spec-conf to-remove))
    ))

(defprotocol RunningExecutor
  (render-stats [this])
  (get-executor-id [this])
  (credentials-changed [this creds])
  (get-backpressure-flag [this]))

(defn throttled-report-error-fn [executor]
  (let [storm-conf (:storm-conf executor)
        error-interval-secs (storm-conf TOPOLOGY-ERROR-THROTTLE-INTERVAL-SECS)
        max-per-interval (storm-conf TOPOLOGY-MAX-ERROR-REPORT-PER-INTERVAL)
        interval-start-time (atom (Time/currentTimeSecs))
        interval-errors (atom 0)
        ]
    (fn [error]
      (log-error error)
      (when (> (Time/deltaSecs @interval-start-time)
               error-interval-secs)
        (reset! interval-errors 0)
        (reset! interval-start-time (Time/currentTimeSecs)))
      (swap! interval-errors inc)

      (when (<= @interval-errors max-per-interval)
        (.reportError (:storm-cluster-state executor) (:storm-id executor) (:component-id executor)
                              (Utils/hostname storm-conf)
          (long (.getThisWorkerPort (:worker-context executor))) error)
        ))))

;; in its own function so that it can be mocked out by tracked topologies
(defn mk-executor-transfer-fn [batch-transfer->worker storm-conf]
  (fn this
    [task tuple]
    (let [val (AddressedTuple. task tuple)]
      (when (= true (storm-conf TOPOLOGY-DEBUG))
        (log-message "TRANSFERING tuple " val))
      (.publish ^DisruptorQueue batch-transfer->worker val))))

(defn mk-executor-data [worker executor-id]
  (let [worker-context (worker-context worker)
        task-ids (executor-id->tasks executor-id)
        component-id (.getComponentId worker-context (first task-ids))
        storm-conf (normalized-component-conf (:storm-conf worker) worker-context component-id)
        executor-type (executor-type worker-context component-id)
        batch-transfer->worker (DisruptorQueue.
                                  (str "executor"  executor-id "-send-queue")
                                  ProducerType/SINGLE
                                  (storm-conf TOPOLOGY-EXECUTOR-SEND-BUFFER-SIZE)
                                  (storm-conf TOPOLOGY-DISRUPTOR-WAIT-TIMEOUT-MILLIS)
                                  (storm-conf TOPOLOGY-DISRUPTOR-BATCH-SIZE)
                                  (storm-conf TOPOLOGY-DISRUPTOR-BATCH-TIMEOUT-MILLIS))
        ]
    (recursive-map
     :worker worker
     :worker-context worker-context
     :executor-id executor-id
     :task-ids task-ids
     :component-id component-id
     :open-or-prepare-was-called? (atom false)
     :storm-conf storm-conf
     :receive-queue ((:executor-receive-queue-map worker) executor-id)
     :storm-id (:storm-id worker)
     :conf (:conf worker)
     :shared-executor-data (HashMap.)
     :storm-active-atom (:storm-active-atom worker)
     :storm-component->debug-atom (:storm-component->debug-atom worker)
     :batch-transfer-queue batch-transfer->worker
     :transfer-fn (mk-executor-transfer-fn batch-transfer->worker storm-conf)
     :suicide-fn (:suicide-fn worker)
     :storm-cluster-state (ClusterUtils/mkStormClusterState (:state-store worker) (Utils/getWorkerACL storm-conf)
                            (ClusterStateContext. DaemonType/WORKER))
     :type executor-type
     ;; TODO: should refactor this to be part of the executor specific map (spout or bolt with :common field)
     :stats (mk-executor-stats <> (ConfigUtils/samplingRate storm-conf))
     :interval->task->metric-registry (HashMap.)
     :task->component (:task->component worker)
     :stream->component->grouper (outbound-components worker-context component-id storm-conf)
     :report-error (throttled-report-error-fn <>)
     :report-error-and-die (reify
                             Thread$UncaughtExceptionHandler
                             (uncaughtException [this _ error]
                               ((:report-error <>) error)
                               (if (or
                                    (Utils/exceptionCauseIsInstanceOf InterruptedException error)
                                    (Utils/exceptionCauseIsInstanceOf java.io.InterruptedIOException error))
                                 (log-message "Got interrupted excpetion shutting thread down...")
                                 ((:suicide-fn <>)))))
     :sampler (mk-stats-sampler storm-conf)
     :backpressure (atom false)
     :spout-throttling-metrics (if (= executor-type :spout) 
                                (builtin-metrics/make-spout-throttling-data)
                                nil)
     ;; TODO: add in the executor-specific stuff in a :specific... or make a spout-data, bolt-data function?
     )))

(defn- mk-disruptor-backpressure-handler [executor-data]
  "make a handler for the executor's receive disruptor queue to
  check highWaterMark and lowWaterMark for backpressure"
  (reify DisruptorBackpressureCallback
    (highWaterMark [this]
      "When receive queue is above highWaterMark"
      (if (not @(:backpressure executor-data))
        (do (reset! (:backpressure executor-data) true)
            (log-debug "executor " (:executor-id executor-data) " is congested, set backpressure flag true")
            (WorkerBackpressureThread/notifyBackpressureChecker (:backpressure-trigger (:worker executor-data))))))
    (lowWaterMark [this]
      "When receive queue is below lowWaterMark"
      (if @(:backpressure executor-data)
        (do (reset! (:backpressure executor-data) false)
            (log-debug "executor " (:executor-id executor-data) " is not-congested, set backpressure flag false")
            (WorkerBackpressureThread/notifyBackpressureChecker (:backpressure-trigger (:worker executor-data))))))))

(defn start-batch-transfer->worker-handler! [worker executor-data]
  (let [worker-transfer-fn (:transfer-fn worker)
        cached-emit (MutableObject. (ArrayList.))
        storm-conf (:storm-conf executor-data)
        serializer (KryoTupleSerializer. storm-conf (:worker-context executor-data))
        ^DisruptorQueue batch-transfer-queue (:batch-transfer-queue executor-data)
        handler (reify com.lmax.disruptor.EventHandler
                  (onEvent [this o seq-id batch-end?]
                    (let [^ArrayList alist (.getObject cached-emit)]
                      (.add alist o)
                      (when batch-end?
                        (worker-transfer-fn serializer alist)
                        (.setObject cached-emit (ArrayList.))))))
        ]
    (Utils/asyncLoop
      (fn [] (.consumeBatchWhenAvailable batch-transfer-queue handler) 0)
      (.getName batch-transfer-queue)
      (:uncaught-exception-handler (:report-error-and-die executor-data)))))

(defn setup-metrics! [executor-data]
  (let [{:keys [storm-conf receive-queue worker-context interval->task->metric-registry]} executor-data
        distinct-time-bucket-intervals (keys interval->task->metric-registry)]
    (doseq [interval distinct-time-bucket-intervals]
      (.scheduleRecurring
        (:user-timer (:worker executor-data))
        interval
        interval
        (fn []
          (let [val [(AddressedTuple. AddressedTuple/BROADCAST_DEST (TupleImpl. worker-context [interval] Constants/SYSTEM_TASK_ID Constants/METRICS_TICK_STREAM_ID))]]
            (.publish ^DisruptorQueue receive-queue val)))))))

(defn metrics-tick
  [executor-data task-data ^TupleImpl tuple]
   (let [{:keys [interval->task->metric-registry ^WorkerTopologyContext worker-context]} executor-data
         interval (.getInteger tuple 0)
         task-id (:task-id task-data)
         name->imetric (-> interval->task->metric-registry (get interval) (get task-id))
         task-info (IMetricsConsumer$TaskInfo.
                     (Utils/hostname (:storm-conf executor-data))
                     (.getThisWorkerPort worker-context)
                     (:component-id executor-data)
                     task-id
                     (long (/ (System/currentTimeMillis) 1000))
                     interval)
         data-points (->> name->imetric
                          (map (fn [[name imetric]]
                                 (let [value (.getValueAndReset ^IMetric imetric)]
                                   (if value
                                     (IMetricsConsumer$DataPoint. name value)))))
                          (filter identity)
                          (into []))]
     (when (seq data-points)
       (task/send-unanchored task-data Constants/METRICS_STREAM_ID [task-info data-points]))))

(defn setup-ticks! [worker executor-data]
  (let [storm-conf (:storm-conf executor-data)
        tick-time-secs (storm-conf TOPOLOGY-TICK-TUPLE-FREQ-SECS)
        receive-queue (:receive-queue executor-data)
        context (:worker-context executor-data)]
    (when tick-time-secs
      (if (or (Utils/isSystemId (:component-id executor-data))
              (and (= false (storm-conf TOPOLOGY-ENABLE-MESSAGE-TIMEOUTS))
                   (= :spout (:type executor-data))))
        (log-message "Timeouts disabled for executor " (:component-id executor-data) ":" (:executor-id executor-data))
        (.scheduleRecurring
          (:user-timer worker)
          tick-time-secs
          tick-time-secs
          (fn []
            (let [val [(AddressedTuple. AddressedTuple/BROADCAST_DEST (TupleImpl. context [tick-time-secs] Constants/SYSTEM_TASK_ID Constants/SYSTEM_TICK_STREAM_ID))]]
              (.publish ^DisruptorQueue receive-queue val))))))))

(defn mk-executor [worker executor-id initial-credentials]
  (let [executor-data (mk-executor-data worker executor-id)
        _ (log-message "Loading executor " (:component-id executor-data) ":" (pr-str executor-id))
        task-datas (->> executor-data
                        :task-ids
                        (map (fn [t] [t (task/mk-task executor-data t)]))
                        (into {})
                        (HashMap.))
        _ (log-message "Loaded executor tasks " (:component-id executor-data) ":" (pr-str executor-id))
        report-error-and-die (:report-error-and-die executor-data)
        component-id (:component-id executor-data)


        disruptor-handler (mk-disruptor-backpressure-handler executor-data)
        _ (.registerBackpressureCallback (:receive-queue executor-data) disruptor-handler)
        _ (-> (.setHighWaterMark (:receive-queue executor-data) ((:storm-conf executor-data) BACKPRESSURE-DISRUPTOR-HIGH-WATERMARK))
              (.setLowWaterMark ((:storm-conf executor-data) BACKPRESSURE-DISRUPTOR-LOW-WATERMARK))
              (.setEnableBackpressure ((:storm-conf executor-data) TOPOLOGY-BACKPRESSURE-ENABLE)))

        ;; starting the batch-transfer->worker ensures that anything publishing to that queue 
        ;; doesn't block (because it's a single threaded queue and the caching/consumer started
        ;; trick isn't thread-safe)
        system-threads [(start-batch-transfer->worker-handler! worker executor-data)]
        handlers (try
                   (mk-threads executor-data task-datas initial-credentials)
                   (catch Throwable t (.uncaughtException report-error-and-die nil t)))
        threads (concat handlers system-threads)]    
    (setup-ticks! worker executor-data)

    (log-message "Finished loading executor " component-id ":" (pr-str executor-id))
    ;; TODO: add method here to get rendered stats... have worker call that when heartbeating
    (reify
      RunningExecutor
      (render-stats [this]
        (stats/render-stats! (:stats executor-data)))
      (get-executor-id [this]
        executor-id)
      (credentials-changed [this creds]
        (let [receive-queue (:receive-queue executor-data)
              context (:worker-context executor-data)
              val [(AddressedTuple. AddressedTuple/BROADCAST_DEST (TupleImpl. context [creds] Constants/SYSTEM_TASK_ID Constants/CREDENTIALS_CHANGED_STREAM_ID))]]
          (.publish ^DisruptorQueue receive-queue val)))
      (get-backpressure-flag [this]
        @(:backpressure executor-data))
      Shutdownable
      (shutdown
        [this]
        (log-message "Shutting down executor " component-id ":" (pr-str executor-id))
        (.haltWithInterrupt ^DisruptorQueue (:receive-queue executor-data))
        (.haltWithInterrupt ^DisruptorQueue (:batch-transfer-queue executor-data))
        (doseq [t threads]
          (.interrupt t)
          (.join t))
        
        (doseq [user-context (map :user-context (vals task-datas))]
          (doseq [hook (.getHooks user-context)]
            (.cleanup hook)))
        (.disconnect (:storm-cluster-state executor-data))
        (when @(:open-or-prepare-was-called? executor-data)
          (doseq [obj (map :object (vals task-datas))]
            (close-component executor-data obj)))
        (log-message "Shut down executor " component-id ":" (pr-str executor-id)))
        )))

(defn- fail-spout-msg [executor-data task-data msg-id tuple-info time-delta reason id]
  (let [^ISpout spout (:object task-data)
        storm-conf (:storm-conf executor-data)
        task-id (:task-id task-data)]
    ;;TODO: need to throttle these when there's lots of failures
    (when (= true (storm-conf TOPOLOGY-DEBUG))
      (log-message "SPOUT Failing " id ": " tuple-info " REASON: " reason " MSG-ID: " msg-id))
    (.fail spout msg-id)
    (task/apply-hooks (:user-context task-data) .spoutFail (SpoutFailInfo. msg-id task-id time-delta))
    (when time-delta
      (stats/spout-failed-tuple! (:stats executor-data) (:stream tuple-info) time-delta))))

(defn- ack-spout-msg [executor-data task-data msg-id tuple-info time-delta id]
  (let [storm-conf (:storm-conf executor-data)
        ^ISpout spout (:object task-data)
        task-id (:task-id task-data)]
    (when (= true (storm-conf TOPOLOGY-DEBUG))
      (log-message "SPOUT Acking message " id " " msg-id))
    (.ack spout msg-id)
    (task/apply-hooks (:user-context task-data) .spoutAck (SpoutAckInfo. msg-id task-id time-delta))
    (when time-delta
      (stats/spout-acked-tuple! (:stats executor-data) (:stream tuple-info) time-delta))))

(defn mk-task-receiver [executor-data tuple-action-fn]
  (let [task-ids (:task-ids executor-data)
        debug? (= true (-> executor-data :storm-conf (get TOPOLOGY-DEBUG)))
        ]
    (reify com.lmax.disruptor.EventHandler
      (onEvent [this tuple-batch sequence-id end-of-batch?]
        (fast-list-iter [^AddressedTuple addressed-tuple tuple-batch]
          (let [^TupleImpl tuple (.getTuple addressed-tuple)
                task-id (.getDest addressed-tuple)]
            (when debug? (log-message "Processing received message FOR " task-id " TUPLE: " tuple))
            (if (not= task-id AddressedTuple/BROADCAST_DEST)
              (tuple-action-fn task-id tuple)
              ;; null task ids are broadcast tuples
              (fast-list-iter [task-id task-ids]
                (tuple-action-fn task-id tuple)
                ))
            ))))))

(defn executor-max-spout-pending [storm-conf num-tasks]
  (let [p (storm-conf TOPOLOGY-MAX-SPOUT-PENDING)]
    (if p (* p num-tasks))))

(defn init-spout-wait-strategy [storm-conf]
  (let [ret (-> storm-conf (get TOPOLOGY-SPOUT-WAIT-STRATEGY) Utils/newInstance)]
    (.prepare ret storm-conf)
    ret
    ))

;; Send sampled data to the eventlogger if the global or component level
;; debug flag is set (via nimbus api).
(defn send-to-eventlogger [executor-data task-data values component-id message-id random]
    (let [c->d @(:storm-component->debug-atom executor-data)
          options (get c->d component-id (get c->d (:storm-id executor-data)))
          spct    (if (and (not-nil? options) (:enable options)) (:samplingpct options) 0)]
      ;; the thread's initialized random number generator is used to generate
      ;; uniformily distributed random numbers.
      (when (and (> spct 0) (< (* 100 (.nextDouble random)) spct))
        (task/send-unanchored
          task-data
          EVENTLOGGER-STREAM-ID
          [component-id message-id (System/currentTimeMillis) values]))))

(defmethod mk-threads :spout [executor-data task-datas initial-credentials]
  (let [{:keys [storm-conf component-id worker-context transfer-fn report-error sampler open-or-prepare-was-called?]} executor-data
        ^ISpoutWaitStrategy spout-wait-strategy (init-spout-wait-strategy storm-conf)
        max-spout-pending (executor-max-spout-pending storm-conf (count task-datas))
        ^Integer max-spout-pending (if max-spout-pending (int max-spout-pending))        
        last-active (atom false)        
        spouts (ArrayList. (map :object (vals task-datas)))
        rand (Random. (Utils/secureRandomLong))
        ^DisruptorQueue transfer-queue (executor-data :batch-transfer-queue)
        debug? (= true (storm-conf TOPOLOGY-DEBUG))

        pending (RotatingMap.
                 2 ;; microoptimize for performance of .size method
                 (reify RotatingMap$ExpiredCallback
                   (expire [this id [task-id spout-id tuple-info start-time-ms]]
                     (let [time-delta (if start-time-ms (Time/deltaMs start-time-ms))]
                       (fail-spout-msg executor-data (get task-datas task-id) spout-id tuple-info time-delta "TIMEOUT" id)
                       ))))
        tuple-action-fn (fn [task-id ^TupleImpl tuple]
                          (let [stream-id (.getSourceStreamId tuple)]
                            (condp = stream-id
                              Constants/SYSTEM_TICK_STREAM_ID (.rotate pending)
                              Constants/METRICS_TICK_STREAM_ID (metrics-tick executor-data (get task-datas task-id) tuple)
                              Constants/CREDENTIALS_CHANGED_STREAM_ID 
                                (let [task-data (get task-datas task-id)
                                      spout-obj (:object task-data)]
                                  (when (instance? ICredentialsListener spout-obj)
                                    (.setCredentials spout-obj (.getValue tuple 0))))
                              (let [id (.getValue tuple 0)
                                    [stored-task-id spout-id tuple-finished-info start-time-ms] (.remove pending id)]
                                (when spout-id
                                  (when-not (= stored-task-id task-id)
                                    (throw (RuntimeException. (str "Fatal error, mismatched task ids: " task-id " " stored-task-id))))
                                  (let [time-delta (if start-time-ms (Time/deltaMs start-time-ms))]
                                    (condp = stream-id
                                      ACKER-ACK-STREAM-ID (ack-spout-msg executor-data (get task-datas task-id)
                                                                         spout-id tuple-finished-info time-delta id)
                                      ACKER-FAIL-STREAM-ID (fail-spout-msg executor-data (get task-datas task-id)
                                                                           spout-id tuple-finished-info time-delta "FAIL-STREAM" id)
                                      )))
                                ;; TODO: on failure, emit tuple to failure stream
                                ))))
        receive-queue (:receive-queue executor-data)
        event-handler (mk-task-receiver executor-data tuple-action-fn)
        has-ackers? (has-ackers? storm-conf)
        has-eventloggers? (has-eventloggers? storm-conf)
        emitted-count (MutableLong. 0)
        empty-emit-streak (MutableLong. 0)
        spout-transfer-fn (fn []
                            ;; If topology was started in inactive state, don't call (.open spout) until it's activated first.
                            (while (not @(:storm-active-atom executor-data))
                              (Thread/sleep 100))
                            (log-message "Opening spout " component-id ":" (keys task-datas))
                            (builtin-metrics/register-spout-throttling-metrics (:spout-throttling-metrics executor-data) storm-conf (:user-context (first (vals task-datas))))
                            (doseq [[task-id task-data] task-datas
                                    :let [^ISpout spout-obj (:object task-data)
                                          tasks-fn (:tasks-fn task-data)
                                          send-spout-msg (fn [out-stream-id values message-id out-task-id]
                                                           (.increment emitted-count)
                                                           (let [out-tasks (if out-task-id
                                                                             (tasks-fn out-task-id out-stream-id values)
                                                                             (tasks-fn out-stream-id values))
                                                                 rooted? (and message-id has-ackers?)
                                                                 root-id (if rooted? (MessageId/generateId rand))
                                                                 ^List out-ids (fast-list-for [t out-tasks] (if rooted? (MessageId/generateId rand)))]
                                                             (fast-list-iter [out-task out-tasks id out-ids]
                                                                             (let [tuple-id (if rooted?
                                                                                              (MessageId/makeRootId root-id id)
                                                                                              (MessageId/makeUnanchored))
                                                                                   out-tuple (TupleImpl. worker-context
                                                                                                         values
                                                                                                         task-id
                                                                                                         out-stream-id
                                                                                                         tuple-id)]
                                                                               (transfer-fn out-task out-tuple)))
                                                             (if has-eventloggers?
                                                               (send-to-eventlogger executor-data task-data values component-id message-id rand))
                                                             (if (and rooted?
                                                                      (not (.isEmpty out-ids)))
                                                               (do
                                                                 (.put pending root-id [task-id
                                                                                        message-id
                                                                                        {:stream out-stream-id 
                                                                                         :values (if debug? values nil)}
                                                                                        (if (sampler) (System/currentTimeMillis))])
                                                                 (task/send-unanchored task-data
                                                                                       ACKER-INIT-STREAM-ID
                                                                                       [root-id (Utils/bitXorVals out-ids) task-id]))
                                                               (when message-id
                                                                 (ack-spout-msg executor-data task-data message-id
                                                                                {:stream out-stream-id :values values}
                                                                                (if (sampler) 0) "0:")))
                                                             (or out-tasks [])))]]

                              (builtin-metrics/register-all (:builtin-metrics task-data) storm-conf (:user-context task-data))
                              (builtin-metrics/register-queue-metrics {:sendqueue (:batch-transfer-queue executor-data)
                                                                       :receive receive-queue}
                                                                      storm-conf (:user-context task-data))
                              (when (instance? ICredentialsListener spout-obj) (.setCredentials spout-obj initial-credentials))

                              (.open spout-obj
                                     storm-conf
                                     (:user-context task-data)
                                     (SpoutOutputCollector.
                                      (reify ISpoutOutputCollector
                                        (^long getPendingCount[this]
                                          (.size pending))
                                        (^List emit [this ^String stream-id ^List tuple ^Object message-id]
                                          (send-spout-msg stream-id tuple message-id nil))
                                        (^void emitDirect [this ^int out-task-id ^String stream-id
                                                           ^List tuple ^Object message-id]
                                          (send-spout-msg stream-id tuple message-id out-task-id))
                                        (reportError [this error]
                                          (report-error error))))))

                            (reset! open-or-prepare-was-called? true) 
                            (log-message "Opened spout " component-id ":" (keys task-datas))
                            (setup-metrics! executor-data)

                            (fn []
                              ;; This design requires that spouts be non-blocking
                              (.consumeBatch ^DisruptorQueue receive-queue event-handler)

                              (let [active? @(:storm-active-atom executor-data)
                                    curr-count (.get emitted-count)
                                    backpressure-enabled ((:storm-conf executor-data) TOPOLOGY-BACKPRESSURE-ENABLE)
                                    throttle-on (and backpressure-enabled
                                                     @(:throttle-on (:worker executor-data)))
                                    reached-max-spout-pending (and max-spout-pending
                                                                   (>= (.size pending) max-spout-pending))]
                                (if active?
                                        ; activated
                                  (do
                                    (when-not @last-active
                                      (reset! last-active true)
                                      (log-message "Activating spout " component-id ":" (keys task-datas))
                                      (fast-list-iter [^ISpout spout spouts] (.activate spout)))

                                    (if (and (not (.isFull transfer-queue))
                                             (not throttle-on)
                                             (not reached-max-spout-pending))
                                      (fast-list-iter [^ISpout spout spouts] (.nextTuple spout))))
                                        ; deactivated
                                  (do
                                    (when @last-active
                                      (reset! last-active false)
                                      (log-message "Deactivating spout " component-id ":" (keys task-datas))
                                      (fast-list-iter [^ISpout spout spouts] (.deactivate spout)))
                                    ;; TODO: log that it's getting throttled
                                    (Time/sleep 100)
                                    (builtin-metrics/skipped-inactive! (:spout-throttling-metrics executor-data) (:stats executor-data))))

                                (if (and (= curr-count (.get emitted-count)) active?)
                                  (do (.increment empty-emit-streak)
                                      (.emptyEmit spout-wait-strategy (.get empty-emit-streak))
                                      ;; update the spout throttling metrics
                                      (if throttle-on
                                        (builtin-metrics/skipped-throttle! (:spout-throttling-metrics executor-data) (:stats executor-data))
                                        (if reached-max-spout-pending
                                          (builtin-metrics/skipped-max-spout! (:spout-throttling-metrics executor-data) (:stats executor-data)))))
                                  (.set empty-emit-streak 0)))
                              0))]

    [(Utils/asyncLoop
      spout-transfer-fn
      false ; isDaemon
      (:report-error-and-die executor-data)
      Thread/NORM_PRIORITY
      true ; isFactory
      true ; startImmediately
      (str component-id "-executor" (:executor-id executor-data)))]))

(defn- tuple-time-delta! [^TupleImpl tuple]
  (let [ms (.getProcessSampleStartTime tuple)]
    (if ms
      (Time/deltaMs ms))))
      
(defn- tuple-execute-time-delta! [^TupleImpl tuple]
  (let [ms (.getExecuteSampleStartTime tuple)]
    (if ms
      (Time/deltaMs ms))))

(defn put-xor! [^Map pending key id]
  (let [curr (or (.get pending key) (long 0))]
    (.put pending key (bit-xor curr id))))

(defmethod mk-threads :bolt [executor-data task-datas initial-credentials]
  (let [storm-conf (:storm-conf executor-data)
        execute-sampler (mk-stats-sampler storm-conf)
        executor-stats (:stats executor-data)
        {:keys [storm-conf component-id worker-context transfer-fn report-error sampler
                open-or-prepare-was-called?]} executor-data
        rand (Random. (Utils/secureRandomLong))

        tuple-action-fn (fn [task-id ^TupleImpl tuple]
                          ;; synchronization needs to be done with a key provided by this bolt, otherwise:
                          ;; spout 1 sends synchronization (s1), dies, same spout restarts somewhere else, sends synchronization (s2) and incremental update. s2 and update finish before s1 -> lose the incremental update
                          ;; TODO: for state sync, need to first send sync messages in a loop and receive tuples until synchronization
                          ;; buffer other tuples until fully synchronized, then process all of those tuples
                          ;; then go into normal loop
                          ;; spill to disk?
                          ;; could be receiving incremental updates while waiting for sync or even a partial sync because of another failed task
                          ;; should remember sync requests and include a random sync id in the request. drop anything not related to active sync requests
                          ;; or just timeout the sync messages that are coming in until full sync is hit from that task
                          ;; need to drop incremental updates from tasks where waiting for sync. otherwise, buffer the incremental updates
                          ;; TODO: for state sync, need to check if tuple comes from state spout. if so, update state
                          ;; TODO: how to handle incremental updates as well as synchronizations at same time
                          ;; TODO: need to version tuples somehow

                          ;;(log-debug "Received tuple " tuple " at task " task-id)
                          ;; need to do it this way to avoid reflection
                          (let [stream-id (.getSourceStreamId tuple)]
                            (condp = stream-id
                              Constants/CREDENTIALS_CHANGED_STREAM_ID 
                                (let [task-data (get task-datas task-id)
                                      bolt-obj (:object task-data)]
                                  (when (instance? ICredentialsListener bolt-obj)
                                    (.setCredentials bolt-obj (.getValue tuple 0))))
                              Constants/METRICS_TICK_STREAM_ID (metrics-tick executor-data (get task-datas task-id) tuple)
                              (let [task-data (get task-datas task-id)
                                    ^IBolt bolt-obj (:object task-data)
                                    user-context (:user-context task-data)
                                    sampler? (sampler)
                                    execute-sampler? (execute-sampler)
                                    now (if (or sampler? execute-sampler?) (System/currentTimeMillis))
                                    receive-queue (:receive-queue executor-data)]
                                (when sampler?
                                  (.setProcessSampleStartTime tuple now))
                                (when execute-sampler?
                                  (.setExecuteSampleStartTime tuple now))
                                (.execute bolt-obj tuple)
                                (let [delta (tuple-execute-time-delta! tuple)]
                                  (when (= true (storm-conf TOPOLOGY-DEBUG))
                                    (log-message "Execute done TUPLE " tuple " TASK: " task-id " DELTA: " delta))

                                  (task/apply-hooks user-context .boltExecute (BoltExecuteInfo. tuple task-id delta))
                                  (when delta
                                    (stats/bolt-execute-tuple! executor-stats
                                                               (.getSourceComponent tuple)
                                                               (.getSourceStreamId tuple)
                                                               delta)))))))
        has-eventloggers? (has-eventloggers? storm-conf)
        bolt-transfer-fn (fn []
                           ;; If topology was started in inactive state, don't call prepare bolt until it's activated first.
                           (while (not @(:storm-active-atom executor-data))
                             (Thread/sleep 100))

                           (log-message "Preparing bolt " component-id ":" (keys task-datas))
                           (doseq [[task-id task-data] task-datas
                                   :let [^IBolt bolt-obj (:object task-data)
                                         tasks-fn (:tasks-fn task-data)
                                         user-context (:user-context task-data)
                                         bolt-emit (fn [stream anchors values task]
                                                     (let [out-tasks (if task
                                                                       (tasks-fn task stream values)
                                                                       (tasks-fn stream values))]
                                                       (fast-list-iter [t out-tasks]
                                                                       (let [anchors-to-ids (HashMap.)]
                                                                         (fast-list-iter [^TupleImpl a anchors]
                                                                                         (let [root-ids (-> a .getMessageId .getAnchorsToIds .keySet)]
                                                                                           (when (pos? (count root-ids))
                                                                                             (let [edge-id (MessageId/generateId rand)]
                                                                                               (.updateAckVal a edge-id)
                                                                                               (fast-list-iter [root-id root-ids]
                                                                                                               (put-xor! anchors-to-ids root-id edge-id))))))
                                                                         (let [tuple (TupleImpl. worker-context
                                                                                                 values
                                                                                                 task-id
                                                                                                 stream
                                                                                                 (MessageId/makeId anchors-to-ids))]
                                                                           (transfer-fn t tuple))))
                                                       (if has-eventloggers?
                                                         (send-to-eventlogger executor-data task-data values component-id nil rand))
                                                       (or out-tasks [])))]]
                             (builtin-metrics/register-all (:builtin-metrics task-data) storm-conf user-context)
                             (when (instance? ICredentialsListener bolt-obj) (.setCredentials bolt-obj initial-credentials)) 
                             (if (= component-id Constants/SYSTEM_COMPONENT_ID)
                               (do
                                 (builtin-metrics/register-queue-metrics {:sendqueue (:batch-transfer-queue executor-data)
                                                                          :receive (:receive-queue executor-data)
                                                                          :transfer (:transfer-queue (:worker executor-data))}
                                                                         storm-conf user-context)
                                 (builtin-metrics/register-iconnection-client-metrics (:cached-node+port->socket (:worker executor-data)) storm-conf user-context)
                                 (builtin-metrics/register-iconnection-server-metric (:receiver (:worker executor-data)) storm-conf user-context))
                               (builtin-metrics/register-queue-metrics {:sendqueue (:batch-transfer-queue executor-data)
                                                                        :receive (:receive-queue executor-data)}
                                                                       storm-conf user-context))

                             (.prepare bolt-obj
                                       storm-conf
                                       user-context
                                       (OutputCollector.
                                        (reify IOutputCollector
                                          (emit [this stream anchors values]
                                            (bolt-emit stream anchors values nil))
                                          (emitDirect [this task stream anchors values]
                                            (bolt-emit stream anchors values task))
                                          (^void ack [this ^Tuple tuple]
                                            (let [^TupleImpl tuple tuple
                                                  ack-val (.getAckVal tuple)]
                                              (fast-map-iter [[root id] (.. tuple getMessageId getAnchorsToIds)]
                                                             (task/send-unanchored task-data
                                                                                   ACKER-ACK-STREAM-ID
                                                                                   [root (bit-xor id ack-val)])))
                                            (let [delta (tuple-time-delta! tuple)
                                                  debug? (= true (storm-conf TOPOLOGY-DEBUG))]
                                              (when debug?
                                                (log-message "BOLT ack TASK: " task-id " TIME: " delta " TUPLE: " tuple))
                                              (task/apply-hooks user-context .boltAck (BoltAckInfo. tuple task-id delta))
                                              (when delta
                                                (stats/bolt-acked-tuple! executor-stats
                                                                         (.getSourceComponent tuple)
                                                                         (.getSourceStreamId tuple)
                                                                         delta))))
                                          (^void fail [this ^Tuple tuple]
                                            (fast-list-iter [root (.. tuple getMessageId getAnchors)]
                                                            (task/send-unanchored task-data
                                                                                  ACKER-FAIL-STREAM-ID
                                                                                  [root]))
                                            (let [delta (tuple-time-delta! tuple)
                                                  debug? (= true (storm-conf TOPOLOGY-DEBUG))]
                                              (when debug?
                                                (log-message "BOLT fail TASK: " task-id " TIME: " delta " TUPLE: " tuple))
                                              (task/apply-hooks user-context .boltFail (BoltFailInfo. tuple task-id delta))
                                              (when delta
                                                (stats/bolt-failed-tuple! executor-stats
                                                                          (.getSourceComponent tuple)
                                                                          (.getSourceStreamId tuple)
                                                                          delta))))
                                          (reportError [this error]
                                            (report-error error))))))

                           (reset! open-or-prepare-was-called? true)
                           (log-message "Prepared bolt " component-id ":" (keys task-datas))
                           (setup-metrics! executor-data)

                           (let [receive-queue (:receive-queue executor-data)
                                 event-handler (mk-task-receiver executor-data tuple-action-fn)]
                             (fn []
                               (.consumeBatchWhenAvailable ^DisruptorQueue receive-queue event-handler)
                               0)))]
    ;; TODO: can get any SubscribedState objects out of the context now

    [(Utils/asyncLoop
      bolt-transfer-fn
      false ; isDaemon
      (:report-error-and-die executor-data)
      Thread/NORM_PRIORITY
      true ; isFactory
      true ; startImmediately
      (str component-id "-executor" (:executor-id executor-data)))]))

(defmethod close-component :spout [executor-data spout]
  (.close spout))

(defmethod close-component :bolt [executor-data bolt]
  (.cleanup bolt))

;; TODO: refactor this to be part of an executor-specific map
(defmethod mk-executor-stats :spout [_ rate]
  (stats/mk-spout-stats rate))

(defmethod mk-executor-stats :bolt [_ rate]
  (stats/mk-bolt-stats rate))<|MERGE_RESOLUTION|>--- conflicted
+++ resolved
@@ -39,14 +39,9 @@
   (:import [java.lang Thread Thread$UncaughtExceptionHandler]
            [java.util.concurrent ConcurrentLinkedQueue]
            [org.json.simple JSONValue]
-<<<<<<< HEAD
-           [com.lmax.disruptor.dsl ProducerType])
-  (:require [org.apache.storm [thrift :as thrift] [stats :as stats]])
-=======
            [com.lmax.disruptor.dsl ProducerType]
            [org.apache.storm StormTimer])
-  (:require [org.apache.storm [cluster :as cluster] [stats :as stats]])
->>>>>>> d0cd52b7
+  (:require [org.apache.storm [stats :as stats]])
   (:require [org.apache.storm.daemon [task :as task]])
   (:require [org.apache.storm.daemon.builtin-metrics :as builtin-metrics])
   (:require [clojure.set :as set]))
